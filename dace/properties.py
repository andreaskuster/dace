--- conflicted
+++ resolved
@@ -998,14 +998,8 @@
             pass
         return tmp
 
-<<<<<<< HEAD
-    @staticmethod
-    def to_json(obj):
+    def to_json(self, obj):
         lang = dace.dtypes.Language.Python
-=======
-    def to_json(self, obj):
-        lang = dace.types.Language.Python
->>>>>>> a70ab8f0
         if obj is None:
             return json.dumps(obj)
 
@@ -1388,17 +1382,8 @@
             return None
         if isinstance(d, str):
             return TypeClassProperty.from_string(d)
-<<<<<<< HEAD
-        if 'type' in d and d['type'] == 'callback':
-            return dace.dtypes.callback.fromJSON_object(d)
-        elif 'type' in d and d['type'] == 'struct':
-            return dace.dtypes.struct.fromJSON_object(d)
-        elif 'type' in d and d['type'] == 'pointer':
-            return dace.dtypes.pointer.fromJSON_object(d)
-=======
         elif isinstance(d, dace.typeclass):
             return d
->>>>>>> a70ab8f0
         else:
             raise TypeError('Unrecognized typeclass object: %s' % d)
 
