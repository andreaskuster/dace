# Copyright 2019-2020 ETH Zurich and the DaCe authors. All rights reserved.
""" 
Contains the DaCe code generator target dispatcher, which is responsible for
flexible code generation with multiple backends by dispatching certain
functionality to registered code generators based on user-defined predicates.
"""
from dace.codegen.prettycode import CodeIOStream
import aenum
from dace import config, data as dt, dtypes, nodes, registry
from dace.codegen import exceptions as cgx
from dace.codegen.targets import target
from dace.sdfg import utils as sdutil
from typing import Tuple


@registry.extensible_enum
class DefinedType(aenum.AutoNumberEnum):
    """ Data types for `DefinedMemlets`.
        :see: DefinedMemlets
    """
    Pointer = ()
    Scalar = ()
    Stream = ()
    StreamArray = ()
    FPGA_ShiftRegister = ()
    ArrayInterface = ()


class DefinedMemlets:
    """ Keeps track of the type of defined memlets to ensure that they are
        referenced correctly in nested scopes and SDFGs.
        The ones defined in the first (top) scope, refer to global variables.
    """
    def __init__(self):
        self._scopes = [(None, {}, True)]

    def enter_scope(self, parent, can_access_parent=True):
        self._scopes.append((parent, {}, can_access_parent))

    def exit_scope(self, parent):
        expected, _, _ = self._scopes.pop()
        if expected != parent:
            raise ValueError(
                "Exited scope {} mismatched current scope {}".format(
                    parent.name, expected.name))

    def has(self, name):
        try:
            self.get(name)
            return True
        except KeyError:
            return False

    def get(self, name: str, ancestor: int = 0) -> Tuple[DefinedType, str]:
        last_visited_scope = None
        for _, scope, can_access_parent in reversed(self._scopes):
            last_visited_scope = scope
            if ancestor > 0:
                ancestor -= 1
                continue
            if name in scope:
                return scope[name]
            if not can_access_parent:
                break

        # Search among globally defined variables (top scope), if not already visited
        if last_visited_scope != self._scopes[0]:
            if name in self._scopes[0][1]:
                return self._scopes[0][1][name]

        raise KeyError("Variable {} has not been defined".format(name))

    def add(self,
            name: str,
            dtype: DefinedType,
            ctype: str,
            ancestor: int = 0,
            allow_shadowing: bool = False):
        if not isinstance(name, str):
            raise TypeError('Variable name type cannot be %s' %
                            type(name).__name__)

        for _, scope, can_access_parent in reversed(self._scopes):
            if name in scope:
                err_str = "Shadowing variable {} from type {} to {}".format(
                    name, scope[name], dtype)
                if (allow_shadowing or config.Config.get_bool(
                        "compiler", "allow_shadowing")):
                    if not allow_shadowing:
                        print("WARNING: " + err_str)
                else:
                    raise cgx.CodegenError(err_str)
            if not can_access_parent:
                break
        self._scopes[-1 - ancestor][1][name] = (dtype, ctype)

    def add_global(self, name: str, dtype: DefinedType, ctype: str):
        ''' Adds a global variable (top scope) '''
        if not isinstance(name, str):
            raise TypeError('Variable name type cannot be %s' %
                            type(name).__name__)

        self._scopes[0][1][name] = (dtype, ctype)


#############################################################################


class TargetDispatcher(object):
    """ Dispatches sub-SDFG generation (according to scope),
        storage<->storage copies, and storage<->tasklet copies to targets. """
    def __init__(self, framecode):
        # Avoid import loop
        from dace.codegen.targets import framecode as fc

        self.frame: fc.DaCeCodeGenerator = framecode
        self._used_targets = set()
        self._used_environments = set()

        # type: Dict[dace.dtypes.InstrumentationType, InstrumentationProvider]
        self.instrumentation = {}

        self._array_dispatchers = {
        }  # Type: dtypes.StorageType -> TargetCodeGenerator
        self._map_dispatchers = {
        }  # Type: dtypes.ScheduleType -> TargetCodeGenerator
        self._copy_dispatchers = {}  # Type: (dtypes.StorageType src,
        #                                     dtypes.StorageType dst,
        #                                     dtypes.ScheduleType dst_schedule)
        #                                     -> List[(predicate, TargetCodeGenerator)]
        self._generic_copy_dispatchers = {}  # Type: (dtypes.StorageType src,
        #                                     dtypes.StorageType dst,
        #                                     dtypes.ScheduleType dst_schedule)
        #                                     -> TargetCodeGenerator
        self._node_dispatchers = []  # [(predicate, dispatcher)]
        self._generic_node_dispatcher = None  # Type: TargetCodeGenerator
        self._state_dispatchers = []  # [(predicate, dispatcher)]
        self._generic_state_dispatcher = None  # Type: TargetCodeGenerator

        self._defined_vars = DefinedMemlets()

    @property
    def defined_vars(self) -> DefinedMemlets:
        """ Returns a list of defined variables. """
        return self._defined_vars

    @property
    def used_targets(self):
        """ Returns a list of targets (code generators) that were triggered
            during generation. """
        return self._used_targets

    @property
    def used_environments(self):
        """ Returns a list of environments required to build and run the code.
        """
        return self._used_environments

    def register_state_dispatcher(self, dispatcher, predicate=None):
        """ Registers a code generator that processes a single state, calling
            `generate_state`.
            :param dispatcher: The code generator to use.
            :param predicate: A lambda function that accepts the SDFG and
                              state, and triggers the code generator when True
                              is returned. If None, registers `dispatcher`
                              as the default state dispatcher.
            @see: TargetCodeGenerator
        """

        if not hasattr(dispatcher, "generate_state"):
            raise TypeError("State dispatcher \"{}\" does not "
                            "implement \"generate_state\"".format(dispatcher))
        if predicate is None:
            self._generic_state_dispatcher = dispatcher
        else:
            self._state_dispatchers.append((predicate, dispatcher))

    def get_generic_state_dispatcher(self):
        """ Returns the default state dispatcher. """
        return self._generic_state_dispatcher

    def get_predicated_state_dispatchers(self):
        """ Returns a list of state dispatchers with predicates. """
        return list(self._state_dispatchers)

    def register_node_dispatcher(self, dispatcher, predicate=None):
        """ Registers a code generator that processes a single node, calling
            `generate_node`.
            :param dispatcher: The code generator to use.
            :param predicate: A lambda function that accepts the SDFG, state,
                              and node, and triggers the code generator when
                              True is returned. If None, registers `dispatcher`
                              as the default node dispatcher.
            @see: TargetCodeGenerator
        """
        if not hasattr(dispatcher, "generate_node"):
            raise TypeError("Node dispatcher must "
                            "implement \"generate_node\"")
        if predicate is None:
            self._generic_node_dispatcher = dispatcher
        else:
            self._node_dispatchers.append((predicate, dispatcher))

    def get_generic_node_dispatcher(self):
        """ Returns the default node dispatcher. """
        return self._generic_node_dispatcher

    def get_predicated_node_dispatchers(self):
        """ Returns a list of node dispatchers with predicates. """
        return list(self._node_dispatchers)

    def register_map_dispatcher(self, schedule_type, func):
        """ Registers a function that processes a scope, used when calling
            `dispatch_subgraph` and `dispatch_scope`.
            :param schedule_type: The scope schedule that triggers `func`.
            :param func: A TargetCodeGenerator object that contains an
                         implementation of `generate_scope`.
            @see: TargetCodeGenerator
        """
        if isinstance(schedule_type, list):
            for stype in schedule_type:
                self.register_map_dispatcher(stype, func)
            return

        if not isinstance(schedule_type, dtypes.ScheduleType): raise TypeError
        if not isinstance(func, target.TargetCodeGenerator): raise TypeError
        if schedule_type in self._map_dispatchers:
            raise ValueError('Schedule already mapped to ' +
                             str(self._map_dispatchers[schedule_type]))
        self._map_dispatchers[schedule_type] = func

    def register_array_dispatcher(self, storage_type, func):
        """ Registers a function that processes data allocation,
            initialization, and deinitialization. Used when calling
            `dispatch_allocate/deallocate/initialize`.
            :param storage_type: The data storage type that triggers `func`.
            :param func: A TargetCodeGenerator object that contains an
                         implementation of data memory management functions.
            @see: TargetCodeGenerator
        """
        if isinstance(storage_type, list):
            for stype in storage_type:
                self.register_array_dispatcher(stype, func)
            return

        if not isinstance(storage_type, dtypes.StorageType): raise TypeError
        if not isinstance(func, target.TargetCodeGenerator): raise TypeError
        self._array_dispatchers[storage_type] = func

    def register_copy_dispatcher(self,
                                 src_storage,
                                 dst_storage,
                                 dst_schedule,
                                 func,
                                 predicate=None):
        """ Registers code generation of data-to-data (or data from/to
            tasklet, if src/dst storage is StorageType.Register) copy
            functions. Can also be target-schedule specific, or
            dst_schedule=None if the function will be invoked on any schedule.
            :param src_storage: The source data storage type that triggers
                                `func`.
            :param dst_storage: The destination data storage type that
                                triggers `func`.
            :param dst_schedule: An optional destination scope schedule type
                                 that triggers `func`.
            :param func: A TargetCodeGenerator object that contains an
                         implementation of `copy_memory`.
            :param predicate: A lambda function that accepts the SDFG, state,
                              and source and destination nodes, and triggers
                              the code generator when True is returned. If
                              None, always dispatches with this dispatcher.
            @see: TargetCodeGenerator
        """

        if not isinstance(src_storage, dtypes.StorageType): raise TypeError
        if not isinstance(dst_storage, dtypes.StorageType): raise TypeError
        if (dst_schedule is not None
                and not isinstance(dst_schedule, dtypes.ScheduleType)):
            raise TypeError
        if not isinstance(func, target.TargetCodeGenerator): raise TypeError

        dispatcher = (src_storage, dst_storage, dst_schedule)
        if predicate is None:
            self._generic_copy_dispatchers[dispatcher] = func
            return

        if dispatcher not in self._copy_dispatchers:
            self._copy_dispatchers[dispatcher] = []

        self._copy_dispatchers[dispatcher].append((predicate, func))

    def dispatch_state(self, sdfg, state, function_stream, callsite_stream):
        """ Dispatches a code generator for an SDFG state. """

        self.defined_vars.enter_scope(state)
        # Check if the state satisfies any predicates that delegate to a
        # specific code generator
        satisfied_dispatchers = [
            dispatcher for pred, dispatcher in self._state_dispatchers
            if pred(sdfg, state) is True
        ]
        num_satisfied = len(satisfied_dispatchers)
        if num_satisfied > 1:
            raise RuntimeError(
                "Multiple predicates satisfied for {}: {}".format(
                    state,
                    ", ".join([type(x).__name__
                               for x in satisfied_dispatchers])))
        elif num_satisfied == 1:
            satisfied_dispatchers[0].generate_state(sdfg, state,
                                                    function_stream,
                                                    callsite_stream)
        else:  # num_satisfied == 0
            # Otherwise use the generic code generator (CPU)
            self._generic_state_dispatcher.generate_state(
                sdfg, state, function_stream, callsite_stream)
        self.defined_vars.exit_scope(state)

    def dispatch_subgraph(self,
                          sdfg,
                          dfg,
                          state_id,
                          function_stream,
                          callsite_stream,
                          skip_entry_node=False):
        """ Dispatches a code generator for a scope subgraph of an
            `SDFGState`. """

        start_nodes = list(v for v in dfg.nodes()
                           if len(list(dfg.predecessors(v))) == 0)

        # Mark nodes to skip in order to be able to skip
        nodes_to_skip = set()

        if skip_entry_node:
            assert len(start_nodes) == 1
            nodes_to_skip.add(start_nodes[0])

        for v in sdutil.dfs_topological_sort(dfg, start_nodes):
            if v in nodes_to_skip:
                continue

            if isinstance(v, nodes.MapEntry):
                scope_subgraph = sdfg.node(state_id).scope_subgraph(v)

                self.dispatch_scope(v.map.schedule, sdfg, scope_subgraph,
                                    state_id, function_stream, callsite_stream)

                # Skip scope subgraph nodes
                nodes_to_skip.update(scope_subgraph.nodes())
            else:
                self.dispatch_node(sdfg, dfg, state_id, v, function_stream,
                                   callsite_stream)

    def dispatch_node(self, sdfg, dfg, state_id, node, function_stream,
                      callsite_stream):
        """ Dispatches a code generator for a single node. """

        # If this node depends on any environments, register this for
        # generating header code later
        if hasattr(node, "environments"):
            self._used_environments |= node.environments

        # Check if the node satisfies any predicates that delegate to a
        # specific code generator
        satisfied_dispatchers = [
            dispatcher for pred, dispatcher in self._node_dispatchers
            if pred(sdfg, node)
        ]
        num_satisfied = len(satisfied_dispatchers)
        if num_satisfied > 1:
            raise RuntimeError(
                "Multiple predicates satisfied for {}: {}".format(
                    node,
                    ", ".join([type(x).__name__
                               for x in satisfied_dispatchers])))
        elif num_satisfied == 1:
            self._used_targets.add(satisfied_dispatchers[0])
            satisfied_dispatchers[0].generate_node(sdfg, dfg, state_id, node,
                                                   function_stream,
                                                   callsite_stream)
        else:  # num_satisfied == 0
            # Otherwise use the generic code generator (CPU)
            self._used_targets.add(self._generic_node_dispatcher)
            self._generic_node_dispatcher.generate_node(sdfg, dfg, state_id,
                                                        node, function_stream,
                                                        callsite_stream)

    def dispatch_scope(self, map_schedule, sdfg, sub_dfg, state_id,
                       function_stream, callsite_stream):
        """ Dispatches a code generator function for a scope in an SDFG
            state. """

        entry_node = sub_dfg.source_nodes()[0]
        self.defined_vars.enter_scope(entry_node)
        self._used_targets.add(self._map_dispatchers[map_schedule])
        self._map_dispatchers[map_schedule].generate_scope(
            sdfg, sub_dfg, state_id, function_stream, callsite_stream)
        self.defined_vars.exit_scope(entry_node)

    def dispatch_allocate(self, sdfg, dfg, state_id, node, function_stream,
                          allocation_stream):
        """ Dispatches a code generator for data allocation. """

        nodedesc = node.desc(sdfg)
        storage = (nodedesc.storage if not isinstance(node, nodes.Tasklet) else
                   dtypes.StorageType.Register)
        self._used_targets.add(self._array_dispatchers[storage])

        # TODO: Move to central allocator (see PR #434)
        if nodedesc.lifetime is dtypes.AllocationLifetime.Persistent:
            declaration_stream = CodeIOStream()
            allocation_stream = self.frame._initcode
        else:
            declaration_stream = allocation_stream

        self._array_dispatchers[storage].allocate_array(sdfg, dfg, state_id,
                                                        node, function_stream,
                                                        declaration_stream,
                                                        allocation_stream)

        # TODO: Move to central allocator (see PR #434)
        if nodedesc.lifetime is dtypes.AllocationLifetime.Persistent:
            self.frame.statestruct.append(declaration_stream.getvalue())

    def dispatch_deallocate(self, sdfg, dfg, state_id, node, function_stream,
                            callsite_stream):
        """ Dispatches a code generator for a data deallocation. """

        nodedesc = node.desc(sdfg)
        storage = (nodedesc.storage if not isinstance(node, nodes.Tasklet) else
                   dtypes.StorageType.Register)
        self._used_targets.add(self._array_dispatchers[storage])

        # TODO: Move to central allocator (see PR #434)
        if nodedesc.lifetime is dtypes.AllocationLifetime.Persistent:
            callsite_stream = self.frame._exitcode

        self._array_dispatchers[storage].deallocate_array(
            sdfg, dfg, state_id, node, function_stream, callsite_stream)

    # Dispatches copy code for a memlet
    def _get_copy_dispatcher(self, src_node, dst_node, edge, sdfg, dfg,
                             state_id, function_stream, output_stream):
        """ 
        (Internal) Returns a code generator that should be dispatched for a
        memory copy operation. 
        """
<<<<<<< HEAD
        src_is_data, dst_is_data = False, False
=======

        state_dfg = sdfg.node(state_id)

>>>>>>> 71d52702
        if isinstance(src_node, nodes.CodeNode):
            src_storage = dtypes.StorageType.Register
        else:
            src_storage = src_node.desc(sdfg).storage
            src_is_data = True

        if isinstance(dst_node, nodes.CodeNode):
            dst_storage = dtypes.StorageType.Register
        else:
            dst_storage = dst_node.desc(sdfg).storage
            dst_is_data = True

        # Skip copies to/from views where edge matches
        if src_is_data and isinstance(src_node.desc(sdfg), dt.View):
            e = sdutil.get_view_edge(dfg, src_node)
            if e is edge:
                return None
        if dst_is_data and isinstance(dst_node.desc(sdfg), dt.View):
            e = sdutil.get_view_edge(dfg, dst_node)
            if e is edge:
                return None

        if (isinstance(src_node, nodes.Tasklet)
                and not isinstance(dst_node, nodes.Tasklet)):
            # Special case: Copying from a tasklet to an array, schedule of
            # the copy is in the copying tasklet
            dst_schedule_node = state_dfg.entry_node(src_node)
        else:
            dst_schedule_node = state_dfg.entry_node(dst_node)

        if dst_schedule_node is not None:
            dst_schedule = dst_schedule_node.map.schedule
        else:
            dst_schedule = None

        if (src_storage, dst_storage, dst_schedule) in self._copy_dispatchers:
            disp = (src_storage, dst_storage, dst_schedule)
        elif (src_storage, dst_storage, None) in self._copy_dispatchers:
            disp = (src_storage, dst_storage, None)
        else:
            disp = None

        if disp is not None:
            # Check if the state satisfies any predicates that delegate to a
            # specific code generator
            satisfied_dispatchers = [
                dispatcher for pred, dispatcher in self._copy_dispatchers[disp]
                if pred(sdfg, dfg, src_node, dst_node) is True
            ]
        else:
            satisfied_dispatchers = []
        num_satisfied = len(satisfied_dispatchers)
        if num_satisfied > 1:
            raise RuntimeError(
                "Multiple predicates satisfied for copy: {}".format(", ".join(
                    [type(x).__name__ for x in satisfied_dispatchers])))
        elif num_satisfied == 1:
            target = satisfied_dispatchers[0]
        else:  # num_satisfied == 0
            # Otherwise use the generic copy dispatchers
            if (src_storage, dst_storage,
                    dst_schedule) in self._generic_copy_dispatchers:
                target = self._generic_copy_dispatchers[(src_storage,
                                                         dst_storage,
                                                         dst_schedule)]
            elif (src_storage, dst_storage,
                  None) in self._generic_copy_dispatchers:
                target = self._generic_copy_dispatchers[(src_storage,
                                                         dst_storage, None)]
            else:
                raise RuntimeError(
                    'Copy dispatcher for %s->%s with schedule %s' %
                    (str(src_storage), str(dst_storage), str(dst_schedule)) +
                    ' not found')

        return target

    def dispatch_copy(self, src_node, dst_node, edge, sdfg, dfg, state_id,
                      function_stream, output_stream):
        """ Dispatches a code generator for a memory copy operation. """
        target = self._get_copy_dispatcher(src_node, dst_node, edge, sdfg, dfg,
                                           state_id, function_stream,
                                           output_stream)
        if target is None:
            return

        # Dispatch copy
        self._used_targets.add(target)
        target.copy_memory(sdfg, dfg, state_id, src_node, dst_node, edge,
                           function_stream, output_stream)

    # Dispatches definition code for a memlet that is outgoing from a tasklet
    def dispatch_output_definition(self, src_node, dst_node, edge, sdfg, dfg,
                                   state_id, function_stream, output_stream):
        """ 
        Dispatches a code generator for an output memlet definition in a 
        tasklet. 
        """
        target = self._get_copy_dispatcher(src_node, dst_node, edge, sdfg, dfg,
                                           state_id, function_stream,
                                           output_stream)
        # Dispatch
        self._used_targets.add(target)
        target.define_out_memlet(sdfg, dfg, state_id, src_node, dst_node, edge,
                                 function_stream, output_stream)<|MERGE_RESOLUTION|>--- conflicted
+++ resolved
@@ -446,13 +446,9 @@
         (Internal) Returns a code generator that should be dispatched for a
         memory copy operation. 
         """
-<<<<<<< HEAD
         src_is_data, dst_is_data = False, False
-=======
-
         state_dfg = sdfg.node(state_id)
 
->>>>>>> 71d52702
         if isinstance(src_node, nodes.CodeNode):
             src_storage = dtypes.StorageType.Register
         else:
