--- conflicted
+++ resolved
@@ -787,8 +787,8 @@
                 self._dispatcher.defined_vars.add(connector,
                                                   DefinedType.Scalar)
             else:
-                # I'm going straight to hell for this
-                result += "#define {} {} // God save us".format(
+                # Desperate diseases need desperate remedies
+                result += "#define {} {}".format(
                     connector, data_name)
                 self._dispatcher.defined_vars.add(connector,
                                                   DefinedType.Stream)
@@ -811,12 +811,12 @@
                 channel_idx = cpu.cpp_offset_expr(sdfg.arrays[data_name], memlet.subset)
 
                 if sdfg.parent is None:
-                    result += "#define {} {}[{}] // God save us".format(
+                    result += "#define {} {}[{}] ".format(
                         connector, data_name, channel_idx)
                 else:
                     # This is a nested SDFG: `data_name` channel has been already defined at the
                     # parent. Here we can not define the channel name with an array subscript
-                    result += "#define {} {} // God save us".format(
+                    result += "#define {} {} ".format(
                         connector, data_name)
 
                 self._dispatcher.defined_vars.add(connector,
@@ -897,8 +897,7 @@
             elif edge.dst == node:
                 memlet_name = edge.dst_conn
             if (isinstance(data_desc, dace.data.Stream)
-                    and memlet.num_accesses != 1):# and ( isinstance(edge.src, dace.graph.nodes.CodeNode)
-                                                   #    or not isinstance(edge.dst, dace.graph.nodes.Tasklet))):
+                    and memlet.num_accesses != 1):
                 callsite_stream.write("#undef {}".format(memlet_name), sdfg,
                                       sdfg.node_id(dfg), node)
 
@@ -963,16 +962,8 @@
             if connector is not None:
                 defined_symbols.update({connector: sdfg.arrays[memlet.data].dtype})
 
-<<<<<<< HEAD
-
-        # Add connectors
-        # symbols_ctypes.update({connector: sdfg.arrays[memlet.data].dtype
-        #                for connector, (memlet,_,_) in memlets.items()})
-        used_streams=[]
-=======
->>>>>>> 6987d652
+        used_streams = []
         for stmt in body:  # for each statement in tasklet body
-
             if isinstance(stmt, ast.Expr):
                 ocl_visitor = OpenCLDaceKeywordRemover(sdfg, memlets, sdfg.constants)
                 rk = ocl_visitor.visit_TopLevelExpr(stmt)
@@ -982,13 +973,8 @@
             used_streams.extend(ocl_visitor.used_streams)
             if rk is not None:
                 result = StringIO()
-<<<<<<< HEAD
-                cppunparse.CPPUnparser(rk, ldepth + 1, locals, result, defined_symbols=defined_symbols,
-                                       do_type_inference=True)
-=======
                 cppunparse.CPPUnparser(rk, ldepth + 1, locals, result,
                                        defined_symbols=defined_symbols, type_inference=True)
->>>>>>> 6987d652
                 callsite_stream.write(result.getvalue(), sdfg, state_id, node)
 
         # In Intel OpenCL is not possible to have multiple access points to the same channel
@@ -1062,8 +1048,6 @@
 
     def visit_Assign(self, node):
         target = rname(node.targets[0])
-
-
         if target not in self.memlets:
             return self.generic_visit(node)
 
@@ -1159,10 +1143,10 @@
 
     def visit_Call(self, node):
         # enforce compliance to OpenCL
+
         # type casting
 
         if (isinstance(node.func, ast.Name)  and node.func.id in self._ctypes):
-
             node.func.id = "({})".format(node.func.id)
         elif (isinstance(node.func, ast.Name)  and node.func.id in self._nptypes_to_ctypes):
             #if it as numpy type, convert to C type
