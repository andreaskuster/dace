--- conflicted
+++ resolved
@@ -408,24 +408,14 @@
             raise NotImplementedError(
                 "Unimplemented read type: {}".format(defined_type))
         if is_pack:
-<<<<<<< HEAD
-            ctype = dtype.base_type.base_type.ctype
-            self.converters_to_generate.add((True, ctype, packing_factor))
-            return "pack_{}{}(&({}))".format(ctype, packing_factor, read_expr)
-=======
             ocltype = fpga.vector_element_type_of(dtype).ocltype
             self.converters_to_generate.add((True, ocltype, packing_factor))
             return "pack_{}{}(&({}))".format(ocltype, packing_factor, read_expr)
->>>>>>> 4d65e095
         else:
             return read_expr
 
     def make_write(self, defined_type, dtype, var_name, write_expr, index,
-<<<<<<< HEAD
                    read_expr, wcr, is_unpack, packing_factor, src_node_desc):
-=======
-                   read_expr, wcr, is_unpack, packing_factor):
->>>>>>> 4d65e095
         """
         Creates write expression, taking into account wcr if present
         """
@@ -476,19 +466,11 @@
                         dtype.ctype, var_name, read_expr, var_name)
                     read_expr = " __dace_smi_{}".format(var_name)
                 if is_unpack:
-<<<<<<< HEAD
-                    ctype = dtype.base_type.base_type.ctype
-                    self.converters_to_generate.add(
-                        (False, ctype, packing_factor))
-                    return "unpack_{}{}({}, &{}[{}]);".format(
-                        ctype, packing_factor, read_expr, write_expr, index)
-=======
                     ocltype = fpga.vector_element_type_of(dtype).ocltype
                     self.converters_to_generate.add(
                         (False, ocltype, packing_factor))
                     return "unpack_{}{}({}, &{}[{}]);".format(
                         ocltype, packing_factor, read_expr, write_expr, index)
->>>>>>> 4d65e095
                 else:
                     return result + "{}[{}] = {};".format(
                         write_expr, index, read_expr)
@@ -506,27 +488,19 @@
                         REDUCTION_TYPE_TO_HLSLIB[redtype], write_expr,
                         read_expr)
             else:
-<<<<<<< HEAD
                 if (isinstance(src_node_desc, dace.data.Stream)
                         and src_node_desc.storage
                         == dace.dtypes.StorageType.FPGA_Remote):
                     return "SMI_Pop(&{},(void *)&{})".format(
-=======
-                if is_unpack:
-                    ocltype = fpga.vector_element_type_of(dtype).ocltype
-                    self.converters_to_generate.add(
-                        (False, ocltype, packing_factor))
-                    return "unpack_{}{}({}, {});".format(
-                        vector_element_type_of(dtype).ocltype, packing_factor,
->>>>>>> 4d65e095
                         read_expr, var_name)
                 else:
                     if is_unpack:
-                        ctype = dtype.base_type.base_type.ctype
+                        ocltype = fpga.vector_element_type_of(dtype).ocltype
                         self.converters_to_generate.add(
-                            (False, ctype, packing_factor))
+                            (False, ocltype, packing_factor))
                         return "unpack_{}{}({}, {});".format(
-                            ctype, packing_factor, read_expr, var_name)
+                            vector_element_type_of(dtype).ocltype, packing_factor,
+                            read_expr, var_name)
                     else:
                         return "{} = {};".format(var_name, read_expr)
         raise NotImplementedError(
@@ -594,7 +568,6 @@
             self._dispatcher.dispatch_allocate(sdfg, state, state_id, node,
                                                callsite_stream,
                                                kernel_body_stream)
-<<<<<<< HEAD
 
         # Check if we are going to use any remote stream. If yes, enable SMI
         for node in state.data_nodes():
@@ -604,10 +577,6 @@
         # Scalar parameters are never output
         sc_parameters = [(False, pname, param)
                          for pname, param in scalar_parameters]
-=======
-
-        kernel_body_stream.write("\n")
->>>>>>> 4d65e095
 
         # Generate host code
         self.generate_host_function_boilerplate(
@@ -642,29 +611,14 @@
 
         kernel_body_stream.write("\n")
 
-<<<<<<< HEAD
         if self.enable_smi:
             kernel_header_stream.write("#include <smi.h>\n")
 
         # Generate data width converters
         self.generate_converters(sdfg, kernel_header_stream)
 
-        res = (kernel_header_stream.getvalue() + kernel_body_stream.getvalue())
-
-        # TODO: To avoid re-implementing process_out_memlets and potentially
-        # other CPU codegen functionality, convert to OpenCL vector types here.
-        # It was either this or copy-pasting large amounts of code :-)
-        # We need a solution for this in the new code generator.
-        res = re.sub("dace::vec<([^,]+), ([2-9]+|[1-9][0-9]+)>", "\\1\\2", res)
-
-        kernel_stream.write(res)
-=======
-        # Generate data width converters
-        self.generate_converters(sdfg, kernel_header_stream)
-
         kernel_stream.write(kernel_header_stream.getvalue() +
                             kernel_body_stream.getvalue())
->>>>>>> 4d65e095
 
         self.generate_host_function_epilogue(sdfg, state, host_code_body_stream)
 
@@ -948,12 +902,8 @@
 
         # Process outgoing memlets with the internal SDFG
         self.process_out_memlets(sdfg, state_id, node, state_dfg,
-<<<<<<< HEAD
-                                 callsite_stream, function_stream)
-=======
                                  self._dispatcher, callsite_stream, True,
                                  function_stream)
->>>>>>> 4d65e095
 
         self._dispatcher.defined_vars.exit_scope(sdfg)
 
@@ -1051,11 +1001,7 @@
             if cast:
                 raise TypeError("Cannot cast stream from {} to {}.".format(
                     data_dtype, dtype))
-<<<<<<< HEAD
             if not memlet.dynamic and memlet.volume == 1:
-=======
-            if not memlet.dynamic and memlet.num_accesses == 1:
->>>>>>> 4d65e095
                 if is_output:
                     result += "{} {};".format(memlet_type, connector)
                 else:
@@ -1089,11 +1035,7 @@
                 raise TypeError(
                     "Cannot cast stream array from {} to {}.".format(
                         data_dtype, dtype))
-<<<<<<< HEAD
             if not memlet.dynamic and memlet.volume == 1:
-=======
-            if not memlet.dynamic and memlet.num_accesses == 1:
->>>>>>> 4d65e095
                 if is_output:
                     result += "{} {};".format(memlet_type, connector)
                 else:
@@ -1136,21 +1078,14 @@
                 data_desc = sdfg.arrays[data_name]
                 if (isinstance(data_desc, dace.data.Stream)
                         and memlet.volume == 1 and not memlet.dynamic):
-<<<<<<< HEAD
                     #this could be a remote stream
                     if data_desc.storage  == dace.dtypes.StorageType.FPGA_Remote:
                         callsite_stream.write(
-                            f"SMI_Push(&{data_name}, &{connector});", sdfg,
-                            sdfg.node_id(dfg), node)
+                            f"SMI_Push(&{data_name}, &{connector});", sdfg)
                     else:
                         callsite_stream.write(
-                            f"write_channel_intel({data_name}, {connector});", sdfg,
-                            sdfg.node_id(dfg), node)
-
-=======
-                    callsite_stream.write(
-                        f"write_channel_intel({data_name}, {connector});", sdfg)
->>>>>>> 4d65e095
+                            f"write_channel_intel({data_name}, {connector});", sdfg)
+
 
     def generate_undefines(self, sdfg, dfg, node, callsite_stream):
         for edge in itertools.chain(dfg.in_edges(node), dfg.out_edges(node)):
@@ -1167,18 +1102,13 @@
             if data_name is not None:
                 data_desc = sdfg.arrays[data_name]
                 if (isinstance(data_desc, dace.data.Stream)
-<<<<<<< HEAD
                         and memlet.volume != 1):
                     if not data_desc.storage == dace.dtypes.StorageType.FPGA_Remote:
                         callsite_stream.write("#undef {}".format(memlet_name),
-                                              sdfg, sdfg.node_id(dfg), node)
+                                              sdfg)
                     elif defined_type == DefinedType.RemoteStream:
                         callsite_stream.write("#undef {}".format(memlet_name),
-                                              sdfg, sdfg.node_id(dfg), node)
-=======
-                        and memlet.num_accesses != 1):
-                    callsite_stream.write("#undef {}".format(memlet_name), sdfg)
->>>>>>> 4d65e095
+                                              sdfg)
 
     def _generate_converter(self, is_unpack, ctype, veclen, sdfg,
                             function_stream):
@@ -1296,21 +1226,6 @@
         constant_string = constant_string.replace("constexpr", "__constant")
         callsite_stream.write(constant_string, sdfg)
 
-<<<<<<< HEAD
-    def process_out_memlets(self, sdfg, state_id, node, state_dfg,
-                            callsite_stream, function_stream):
-        self._cpu_codegen.process_out_memlets(sdfg,
-                                              state_id,
-                                              node,
-                                              state_dfg,
-                                              self._dispatcher,
-                                              callsite_stream,
-                                              True,
-                                              function_stream,
-                                              codegen=self)
-        self.generate_channel_writes(sdfg, state_dfg, node, callsite_stream)
-        self.generate_undefines(sdfg, state_dfg, node, callsite_stream)
-=======
     def generate_tasklet_postamble(self, sdfg, dfg, state_id, node,
                                    function_stream, callsite_stream,
                                    after_memlets_stream):
@@ -1319,7 +1234,6 @@
                                            after_memlets_stream)
         self.generate_channel_writes(sdfg, dfg, node, after_memlets_stream)
         self.generate_undefines(sdfg, dfg, node, after_memlets_stream)
->>>>>>> 4d65e095
 
     def write_and_resolve_expr(self,
                                sdfg,
@@ -1333,16 +1247,12 @@
                                      None)
         defined_type, _ = self._dispatcher.defined_vars.get(memlet.data)
         return self.make_write(defined_type, dtype, memlet.data, memlet.data,
-<<<<<<< HEAD
                                offset, inname, memlet.wcr, False, 1, None)
-=======
-                               offset, inname, memlet.wcr, False, 1)
 
     def make_ptr_vector_cast(self, sdfg, expr, memlet, conntype, is_scalar,
                              var_type):
         vtype = self.make_vector_type(conntype, False)
         return f"{vtype}({expr})"
->>>>>>> 4d65e095
 
 
 class OpenCLDaceKeywordRemover(cpp.DaCeKeywordRemover):
@@ -1396,17 +1306,6 @@
 
         if veclen_rhs > veclen_lhs:
             veclen = veclen_rhs
-<<<<<<< HEAD
-            ctype = dtype.base_type.base_type.ctype
-            self.width_converters.add((True, ctype, veclen))
-            unpack_str = "unpack_{}{}".format(ctype, veclen)
-
-        if veclen_lhs > veclen_rhs:
-            veclen = veclen_lhs
-            ctype = dtype.base_type.base_type.ctype
-            self.width_converters.add((False, ctype, veclen))
-            pack_str = "pack_{}{}".format(ctype, veclen)
-=======
             ocltype = fpga.vector_element_type_of(dtype).ocltype
             self.width_converters.add((True, ocltype, veclen))
             unpack_str = "unpack_{}{}".format(ocltype, veclen)
@@ -1416,7 +1315,6 @@
             ocltype = fpga.vector_element_type_of(dtype).ocltype
             self.width_converters.add((False, ocltype, veclen))
             pack_str = "pack_{}{}".format(ocltype, veclen)
->>>>>>> 4d65e095
             # TODO: Horrible hack to not dereference pointers if we have to
             # unpack it
             if value[0] == "*":
