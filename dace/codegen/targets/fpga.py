--- conflicted
+++ resolved
@@ -89,12 +89,6 @@
 
         self._dispatcher.register_state_dispatcher(
             self,
-<<<<<<< HEAD
-            predicate=lambda sdfg, state: len(state.data_nodes()) > 0 and all([
-                n.desc(sdfg).storage in _FPGA_STORAGE_TYPES
-                for n in state.data_nodes()
-            ]))
-=======
             predicate=lambda sdfg, state: len(state.data_nodes()) > 0 and
             ("is_FPGA_kernel" not in state.location or state.
              location["is_FPGA_kernel"] is True) and all([
@@ -104,7 +98,6 @@
                      FPGA_Registers, dace.dtypes.StorageType.FPGA_ShiftRegister
                  ] for n in state.data_nodes()
              ]))
->>>>>>> d850c6c1
 
         self._dispatcher.register_node_dispatcher(
             self, predicate=lambda *_: self._in_device_code)
@@ -395,23 +388,6 @@
                 raise cgx.CodegenError("Streams cannot be unbounded on FPGA")
 
             # Language-specific implementation
-<<<<<<< HEAD
-            ctype = self.define_stream(nodedesc.dtype, nodedesc.buffer_size,
-                                       dataname, arrsize, function_stream,
-                                       result, nodedesc.storage, sdfg, dfg,
-                                       node)
-
-            if cpp.sym2cpp(arrsize) != "1":
-                # Is a stream array
-                self._dispatcher.defined_vars.add(dataname,
-                                                  DefinedType.StreamArray,
-                                                  ctype)
-            else:
-                # Single stream, non remote
-                if nodedesc.storage != dace.dtypes.StorageType.FPGA_Remote:
-                    self._dispatcher.defined_vars.add(dataname,
-                                                      DefinedType.Stream, ctype)
-=======
             ctype, is_global = self.define_stream(nodedesc.dtype,
                                                   buffer_size,
                                                   dataname, arrsize,
@@ -425,7 +401,6 @@
                     dataname, def_type, ctype)
             else:
                 self._dispatcher.defined_vars.add(dataname, def_type, ctype)
->>>>>>> d850c6c1
 
         elif isinstance(nodedesc, dace.data.Array):
 
