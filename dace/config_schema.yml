# Schema file for DaCe Preferences

# Metadata fields for elements:
#   type: any python type (dict, list, int, bool, float, str)
#   title: short name to show in GUI
#   description: tooltip to show in GUI
#   required: required sub-fields (for dict fields)
#   default: default value. Can be platform-specific (see below)
#   default_<platformname>: default value for platform <platformname> (overrides default)
#   template_vars: template variables to include when processing (str fields only)

# Top-level element is a dictionary (record)
type: dict
title: General
description: DaCe Preferences
required:
    #############################################
    # Categories
    optimizer:
        type: dict
        title: Optimizer
        description: Preferences of the SDFG Optimizer
        required:
            autospecialize:
                type: bool
                default: false
                title: Auto-specialize symbols
                description: >
                    Automatically specialize every SDFG to the symbol values 
                    at call-time. Requires all symbols to be set.

            interface:
                type: bool
                default: dace.transformation.optimizer.SDFGOptimizer
                title: SDFG Optimizer
                description: >
                    SDFG optimization class to import and call automatically
                    on compilation. Defaults to the transformation CLI, empty
                    string or an invalid class name skips the process.

            visualize:
                type: bool
                default: false
                title: Visualize SDFG
                description: Open a GraphViz window after every transformation.

            visualize_sdfv:
                type: bool
                default: false
                title: Visualize SDFG
                description: Open a SDFV in browser every transformation.

            savedots:
                type: bool
                default: false
                title: Save dot files
                description: Save GraphViz .dot files after every transformation.

            automatic_strict_transformations:
                type: bool
                default: true
                title: Automatic strict transformations
                description: >
                    Automatically performs strict transformations 
                    that are considered to be safe.

            detect_control_flow:
                type: bool
                default: true 
                title: Detect control flow from state transitions
                description: >
                    Attempts to infer control flow constructs "if", 
                    "for" and "while" from state transitions, allowing 
                    code generators to generate appropriate code. 

    compiler:
        type: dict
        title: Compiler
        description: Preferences of the compiler
        required:
            use_cache:
                type: bool
                default: false
                title: Use cache
                description: >
                    If enabled, does not recompile code generated from SDFGs 
                    if shared library (.so/.dll) file is present.

            library_extension:
                type: str
                default: so
                default_Linux: so
                default_Windows: dll
                default_Darwin: dylib
                title: Library extension
                description: File extension of shared libraries.

            indentation_spaces:
                type: int
                default: 4
                title: Indentation width
                description: >
                    Number of spaces used when indenting generated code.

            build_type:
                type: str
                default: Release
                title: Build configuration
                description: >
                    Configuration type for CMake build (can be Debug, Release,
                    RelWithDebInfo, or MinSizeRel).

            allow_shadowing:
                type: str
                default: true 
                title: Allow variable shadowing
                description: >
                   Allowing shadowing of variables in the code (reduces
                   exceptions to warnings when shadowing is encountered).
                   
            fpga_vendor:
                type: str
                default: xilinx 
                title: FPGA vendor
                description: >
                    Target Xilinx ("xilinx") or Intel ("intel_fpga") FPGAs when
                    generating code. 
            #############################################
            # CPU compiler
            cpu:
                type: dict
                title: CPU
                description: CPU compiler preferences
                required:
                    executable:
                        type: str
                        default: ''
                        title: Compiler executable override
                        description: File path or name of compiler executable

                    args:
                        type: str
                        title: Arguments
                        description: Compiler argument flags
                        default: '-std=c++14 -fPIC -Wall -Wextra -O3 -march=native -ffast-math -Wno-unused-parameter -Wno-unused-label'
                        default_Windows: '/O2 /fp:fast /arch:AVX2 /D_USRDLL /D_WINDLL /D__restrict__=__restrict'

                    libs:
                        type: str
                        title: Additional libraries
                        description: Additional linked libraries required by target
                        default: ''
                        
            #############################################
            # GPU (CUDA) compiler
            cuda:
                type: dict
                title: GPU
                description: GPU (CUDA) compiler preferences
                required:
                    path:
                        type: str
                        default: ''
                        title: CUDA path override
                        description: Path to CUDA toolkit root directory

                    args:
                        type: str
                        title: Arguments
                        description: Compiler argument flags
                        default: '-std=c++14 -Xcompiler -fPIC -O3 -Xcompiler -march=native --use_fast_math -Xcompiler -Wno-unused-parameter'
                        default_Windows: '-std=c++14 -O3 --use_fast_math'

                    cuda_arch:
                        type: str
                        title: Additional CUDA architectures
                        description: >
                            Additional CUDA architectures (separated by commas)
                            to compile GPU code for, excluding the current 
                            architecture on the compiling machine.
                        default: '35'
                
                    default_block_size:
                        type: str
                        title: Default thread-block size
                        description: >
                            Default thread-block size for CUDA kernels when
                            explicit GPU block maps are not defined.
                        default: '32,1,1'

                    max_concurrent_streams:
                        type: int
                        title: Concurrent CUDA streams
                        description: >
                            Maximum number of concurrent CUDA streams to 
                            generate. Special values: -1 only uses the 
                            default stream, 0 uses infinite concurrent streams.
                        default: 0

                    syncdebug:
                        type: bool
                        title: Synchronous Debugging
                        description: >
                            Enables Synchronous Debugging mode, where each CUDA call
                            is followed by full-device synchronization and error checking.
                        default: false

                    libs:
                        type: str
                        title: Additional libraries
                        description: Additional linked libraries required by target
                        default: ''

            #############################################
            # FPGA (Xilinx) compiler flags
            xilinx:
                type: dict
                title: Xilinx 
                description: FPGA (Xilinx) compiler preferences
                required:

                    mode:
                        type: str 
                        default: simulation 
                        title: Compilation mode 
                        description: Target of FPGA kernel build (simulation/software_emulation/hardware_emulation/hardware) 

                    path:
                        type: str
                        default: '' 
                        title: Vitis installation override 
                        description: >
                            Path to specific Vitis/SDx/SDAccel installation to
                            use instead of just searching PATH and environment
                            variables.

                    platform:
                        type: str
                        default: xilinx_u250_xdma_201830_2 
                        title: Target platform for Xilinx 
                        description: Platform name of Vitis/SDx/SDAccel target.

                    enable_debugging:
                        type: bool 
                        default: false 
                        title: Enable debugging for hardware kernels 
                        description: >
                            Injects debugging cores on the interfaces of the
                            kernel, allowing fine-grained debugging of hardware
                            runs at the cost of additional resources. This is
                            always enabled for emulation runs.

                    host_flags:
                        type: str
                        title: Host arguments
                        description: Extra host compiler argument flags
                        default: "-Wno-unknown-pragmas -Wno-unused-label"

                    synthesis_flags:
                        type: str
                        title: Synthesis arguments 
                        description: High-level synthesis C++ flags 
                        default: "-std=c++11"

                    build_flags:
                        type: str
                        title: Arguments
                        description: Kernel build C++ flags 
                        default: ""
                        
            #############################################
            # Intel FPGA compiler flags
            intel_fpga:
                type: dict
                title: Intel FPGA 
                description: Intel FPGA compiler preferences.
                required:

                    mode:
                        type: str 
                        default: emulator 
                        title: Compilation mode 
                        description: >
                          Target of FPGA kernel build
                          (emulator/simulator/hardware).

                    path:
                        type: str
                        default: ''
                        title: Intel FPGA OpenCL SDK installation override 
                        description: >
                            Path to specific Intel FPGA OpenCL SDK installation
                            to use instead of just searching PATH and
                            environment variables.

                    board:
                        type: str
                        default: a10gx 
                        title: Target FPGA board 

                    enable_debugging:
                        type: bool 
                        default: false 
                        title: Enable debugging for hardware kernels 
                        description: Injects debugging cores where available.

                    host_flags:
                        type: str
                        title: Host arguments
                        description: Extra host compiler argument flags
                        default: "-Wno-unknown-pragmas"

                    kernel_flags:
                        type: str
                        title: Kernel flags 
                        description: High-level synthesis C++ flags 
                        default: "-fp-relaxed -cl-no-signed-zeros -cl-fast-relaxed-math -cl-single-precision-constant"

<<<<<<< HEAD
                    smi_ranks:
                        type: int
                        default: 2
                        title: Number of ranks
                        description: >
                             Number of ranks to use for emulation of SMI based programs

                    smi_rendezvous:
                        type: bool
                        default: true
                        title: Enable rendezvous in SMI programs
                        description: Boolean flag indicating whether rendezvous must be used in point-to-point communications
=======
>>>>>>> aba50221
            #############################################
            # MPI compiler
            mpi:
                type: dict
                title: MPI
                description: MPI compiler preferences
                required:
                    executable:
                        type: str
                        default: ''
                        title: Compiler executable override
                        description: File path or name of compiler executable
            
            #############################################
            # Linker
            linker:
                type: dict
                title: Linker
                description: Linker preferences
                required:
                    executable:
                        type: str
                        default: ''
                        title: Linker executable override
                        description: File path or name of linker executable

                    args:
                        type: str
                        title: Arguments
                        description: Linker argument flags
                        # Tell linker to use rpath instead of runpath. Intel
                        # FPGA programs fail to find certain libraries at
                        # runtime with runpath.
                        default: '-Wl,--disable-new-dtags'

    execution:
        type: dict
        title: Execution
        description: Binary execution preferences        
        required:
            general:
                type: dict
                title: General
                description: General execution preferences
                required:
                    host:
                        type: str
                        default: localhost
                        title: Host
                        description: Hostname to use for execution

                    workdir:
                        type: str
                        default: '/tmp/'
                        title: Working directory
                        description: Working directory on the remote host

                    check_args:
                        type: bool
                        default: true
                        title: Check arguments 
                        description: >
                            Do strict verification that arguments passed when
                            calling a DaCe program match the expected dtypes.

                    execcmd:
                        type: str
                        title: Command
                        description: >
                            Command to use to execute ${command} on ${host}
                        default: 'ssh ${host} ${command}'
                        template_vars:
                            - host
                            - command

                    copycmd_r2l:
                        type: str
                        default: 'scp ${host}:${srcfile} ${dstfile}'
                        title: "Remote->Local copy command"
                        description: >
                            Command to use to copy ${srcfile} on ${host} to 
                            the local ${dstfile}.
                        template_vars:
                            - host
                            - srcfile
                            - dstfile

                    copycmd_l2r:
                        type: str
                        default: "scp ${srcfile} ${host}:${dstfile}"
                        title: "Local->Remote copy command"
                        description: >
                            Command to use to copy the local ${srcfile} to the
                            remote ${dstfile}.
                        template_vars:
                            - host
                            - srcfile
                            - dstfile

                    repetitions:
                        type: int
                        default: 5
                        title: "Repetitions per Run"
                        description: >
                            Number of repetitions to run for each click of the 
                            Run button (median value will be reported in the 
                            performance chart).
            mpi:
                type: dict
                title: MPI
                description: MPI execution preferences
                required:
                    mpiexec:
                        type: str
                        default: 'mpirun -n ${num_procs} ${command}'
                        title: mpirun command
                        description: >
                            Command to use to execute MPI job ${command} with
                            ${num_procs} processes.
                        template_vars:
                            - num_procs
                            - command

                    num_procs:
                        type: int
                        default: 4
                        title: Number of processes
                        description: Number of MPI processes to use 
    diode:
        type: dict
        title: DIODE
        description: DIODE GUI preferences
        required:
            general:
                type: dict
                title: General
                description: General DIODE Preferences
                required:
                    library_autoexpand:
                        type: bool
                        default: True
                        title: Auto-Expand Library Nodes
                        description: >
                            Automatically expand library nodes upon compilation, rather than
                            expecting the nodes be expanded manually to the chosen implementation.

    instrumentation:
        type: dict
        title: Instrumentation
        description: Instrumentation preferences
        required:
            papi:
                type: dict
                title: PAPI
                description: PAPI configuration
                required:
                    default_counters:
                        type: str
                        title: Default PAPI counters
                        default: "['PAPI_TOT_INS', 'PAPI_TOT_CYC', 'PAPI_L2_TCM', 'PAPI_L3_TCM']"
                        description: >
                            Sets the default PAPI counter list, formatted as
                            a Python list of strings.
                    overhead_compensation:
                        type: bool
                        title: Compensate Overhead
                        default: true
                        description: >
                            Subtracts the minimum measured overhead from every measurement.
                    vectorization_analysis:
                        type: bool
                        title: Enable vectorization check
                        default: false
                        description: >
                            Enables analysis of gcc vectorization information. Only gcc/g++ is supported.

    #############################################
    # General settings
    debugprint:
        type: bool
        default: true 
        title: Debug printing
        description: Enable verbose printouts.
    
    profiling:
        type: bool
        default: false
        title: Profiling
        description: Enable profiling support.

    treps:
        type: int
        default: 100
        title: Profiling Repetitions
        description: Number of times to run program for profiling.

    #############################################
    # Experimental features

    experimental:
        type: dict
        title: Experimental
        description: Experimental features
        required:
            validate_undefs:
                type: bool
                default: false
                title: Undefined Symbol Check
                description: >
                    Check for undefined symbols in memlets during SDFG validation.

            test_serialization:
                type: bool
                default: false
                title: Test Serialization on validation
                description: >
                    Before generating code, verify that a serialization/deserialization loop
                    generates the same SDFG.

    #############################################
    # DaCe library settings 

    library:
        type: dict
        title: Library
        description: Settings for handling the use of DaCe libraries.
        required:
            blas:
                type: dict
                title: BLAS
                description: Built-in BLAS DaCe library.
                required:
                    default_implementation:
                        type: str
                        default: pure 
                        description: Default implementation BLAS library nodes.  
                    override:
                        type: bool
                        default: false
                        description: >
                            Force the default implementation, even if an
                            implementation has been explicitly set on a node.
<|MERGE_RESOLUTION|>--- conflicted
+++ resolved
@@ -316,7 +316,6 @@
                         description: High-level synthesis C++ flags 
                         default: "-fp-relaxed -cl-no-signed-zeros -cl-fast-relaxed-math -cl-single-precision-constant"
 
-<<<<<<< HEAD
                     smi_ranks:
                         type: int
                         default: 2
@@ -329,8 +328,7 @@
                         default: true
                         title: Enable rendezvous in SMI programs
                         description: Boolean flag indicating whether rendezvous must be used in point-to-point communications
-=======
->>>>>>> aba50221
+
             #############################################
             # MPI compiler
             mpi:
