--- conflicted
+++ resolved
@@ -21,20 +21,9 @@
 from dace.graph.labeling import propagate_memlet, propagate_labels_sdfg
 from dace.data import validate_name
 from dace.graph import dot, nxutil
-<<<<<<< HEAD
 from dace.graph.graph import (OrderedDiGraph, OrderedMultiDiConnectorGraph,
                               SubgraphView, Edge, MultiConnectorEdge)
 from dace.properties import make_properties, Property, CodeProperty, OrderedDictProperty
-=======
-from dace.graph.graph import (
-    OrderedDiGraph,
-    OrderedMultiDiConnectorGraph,
-    SubgraphView,
-    Edge,
-    MultiConnectorEdge,
-)
-from dace.properties import make_properties, Property, CodeProperty
->>>>>>> 4d7d73d3
 
 
 def getcaller() -> Tuple[str, int]:
@@ -159,7 +148,6 @@
         `dace.graph.nodes` for a full list of available node types); edges in the multigraph represent data movement using memlets, as described in the `Memlet` class documentation.
     """
 
-<<<<<<< HEAD
     name = Property(dtype=str, desc="The name of the sdfg")
     #arg_types = Property(dtype=dict, default={}, desc="Formal parameter list")
     arg_types = OrderedDictProperty(default={}, desc="Formal parameter list")
@@ -169,9 +157,14 @@
                         to_json=lambda x: json.dumps({k: v for k, v in x.items() if k != None}, default=Property.json_dumper) if x != None else "null",
                         from_json=lambda s, sdfg=None: Property.add_none_pair(json.loads(s, object_hook=Property.json_loader)) if s != "null" else None)
 
-    global_code = CodeProperty(desc="Code generated in a global scope on the frame-code generated file.", default="")
-    init_code = CodeProperty(desc="Code generated in the `__dapp_init` function.", default="")
-    exit_code = CodeProperty(desc="Code generated in the `__dapp_exit` function.", default="")
+    global_code = CodeProperty(
+        desc=
+        "Code generated in a global scope on the frame-code generated file.",
+        default="")
+    init_code = CodeProperty(
+        desc="Code generated in the `__dapp_init` function.", default="")
+    exit_code = CodeProperty(
+        desc="Code generated in the `__dapp_exit` function.", default="")
 
     def __init__(self,
                  name: str,
@@ -179,16 +172,6 @@
                  constants: Dict[str, Any] = {},
                  propagate: bool = True,
                  parent=None):
-=======
-    def __init__(
-            self,
-            name: str,
-            arg_types: Dict[str, dt.Data] = collections.OrderedDict(),
-            constants: Dict[str, Any] = {},
-            propagate: bool = True,
-            parent=None,
-    ):
->>>>>>> 4d7d73d3
         """ Constructs a new SDFG.
             @param name: Name for the SDFG (also used as the filename for
                          the compiled shared library).
@@ -282,8 +265,6 @@
             symbol = symbolic.symbol(v)
             #symbol.set(v)
 
-
-
         ret.validate()
 
         return ret
@@ -319,7 +300,10 @@
 
     def set_global_code(self, cpp_code: str):
         """ Sets C++ code that will be generated in a global scope on the frame-code generated file. """
-        self.global_code = { 'code_or_block': cpp_code, 'language': dace.types.Language.CPP }
+        self.global_code = {
+            'code_or_block': cpp_code,
+            'language': dace.types.Language.CPP
+        }
 
     #@property
     #def init_code(self):
@@ -328,7 +312,10 @@
 
     def set_init_code(self, cpp_code: str):
         """ Sets C++ code, generated in the `__dapp_init` function. """
-        self.init_code = { 'code_or_block': cpp_code, 'language': dace.types.Language.CPP }
+        self.init_code = {
+            'code_or_block': cpp_code,
+            'language': dace.types.Language.CPP
+        }
 
     #@property
     #def exit_code(self):
@@ -337,7 +324,10 @@
 
     def set_exit_code(self, cpp_code: str):
         """ Sets C++ code, generated in the `__dapp_exit` function. """
-        self.exit_code = { 'code_or_block': cpp_code, 'language': dace.types.Language.CPP }
+        self.exit_code = {
+            'code_or_block': cpp_code,
+            'language': dace.types.Language.CPP
+        }
 
     def has_instrumented_parent(self):
         return self._instrumented_parent
@@ -388,7 +378,7 @@
         """
         #self.sourcecode = code
         #self.language = lang
-        self.sourcecode = { 'code_or_block': code, 'language': lang }
+        self.sourcecode = {'code_or_block': code, 'language': lang}
 
     #@property
     #def name(self):
@@ -2044,7 +2034,6 @@
     def draw_node(self, graph):
         return dot.draw_node(graph, self, shape="Msquare")
 
-<<<<<<< HEAD
     def toJSON(self, parent=None):
         import json
         ret = {
@@ -2112,58 +2101,6 @@
                 n.consume = ret.entry_node(n).consume
 
         return ret
-=======
-    def toJSON(self, indent=0):
-        json = " " * indent + "{\n"
-        indent += 2
-        json += " " * indent + '"type": "' + type(self).__name__ + '",\n'
-        json += " " * indent + '"collapsed": ' + str(
-            self.is_collapsed).lower() + ",\n"
-        json += " " * indent + '"nodes": [\n'
-        indent += 2
-        for n in self.nodes():
-            scope_entry_node_id = "null"
-            if self.entry_node(n) is not None:
-                scope_entry_node_id = str(self.node_id(self.entry_node(n)))
-            json += " " * indent + "{\n"
-            indent += 2
-            json += " " * indent + '"id" : "' + str(self.node_id(n)) + '",\n'
-            json += " " * indent + '"scope_entry" : "' + scope_entry_node_id + '",\n'
-            json += " " * indent + '"scope_exits" : ['
-            if self.entry_node(n) is not None:
-                ens = self.exit_nodes(self.entry_node(n))
-                json += ",".join([str(self.node_id(x)) for x in ens])
-            json += "],"
-            json += " " * indent + '"attributes" : ' + n.toJSON(indent) + "\n"
-            indent -= 2
-            if n == self.nodes()[-1]:
-                json += " " * indent + "}\n"
-            else:
-                json += " " * indent + "},\n"
-        indent -= 2
-        json += " " * indent + "],\n"
-
-        json += " " * indent + '"edges": [\n'
-        for e in self.edges():
-            json += " " * indent + "{\n"
-            indent += 2
-            json += " " * indent + '"src": "%s",\n' % (str(
-                self.node_id(e.src)))
-            json += " " * indent + '"src_connector": "%s",\n' % (e.src_conn)
-            json += " " * indent + '"dst": "%s",\n' % (str(
-                self.node_id(e.dst)))
-            json += " " * indent + '"dst_connector": "%s",\n' % (e.dst_conn)
-            json += " " * indent + '"attributes" : ' + e.toJSON(indent) + "\n"
-            indent -= 2
-            if e == self.edges()[-1]:
-                json += " " * indent + "}\n"
-            else:
-                json += " " * indent + "},\n"
-        indent -= 2
-        json += " " * indent + "]\n"
-        json += " " * indent + "}\n"
-        return json
->>>>>>> 4d7d73d3
 
     def scope_dict(self, node_to_children=False):
         """ Returns a dictionary that segments an SDFG state into
