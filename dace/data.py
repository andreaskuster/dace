# Copyright 2019-2020 ETH Zurich and the DaCe authors. All rights reserved.
import functools
import re, json
import copy as cp
import sympy as sp
import numpy
from typing import Set

import dace.dtypes as dtypes
from dace.codegen import cppunparse
from dace import symbolic, serialize
from dace.properties import (Property, make_properties, DictProperty,
                             ReferenceProperty, ShapeProperty, SubsetProperty,
                             SymbolicProperty, TypeClassProperty,
                             DebugInfoProperty, CodeProperty, ListProperty)


def create_datadescriptor(obj):
    """ Creates a data descriptor from various types of objects.
        @see: dace.data.Data
    """
    from dace import dtypes  # Avoiding import loops
    if isinstance(obj, Data):
        return obj

    try:
        return obj.descriptor
    except AttributeError:
        if isinstance(obj, numpy.ndarray):
            return Array(dtype=dtypes.typeclass(obj.dtype.type),
                         shape=obj.shape)
        if symbolic.issymbolic(obj):
            return Scalar(symbolic.symtype(obj))
        if isinstance(obj, dtypes.typeclass):
            return Scalar(obj)
        return Scalar(dtypes.typeclass(type(obj)))


@make_properties
class Data(object):
    """ Data type descriptors that can be used as references to memory.
        Examples: Arrays, Streams, custom arrays (e.g., sparse matrices).
    """

    dtype = TypeClassProperty(default=dtypes.int32)
    shape = ShapeProperty(default=[])
    dist_shape = ShapeProperty(default=None, allow_none=True)
    transient = Property(dtype=bool, default=False)
    storage = Property(dtype=dtypes.StorageType,
                       desc="Storage location",
                       choices=dtypes.StorageType,
                       default=dtypes.StorageType.Default,
                       from_string=lambda x: dtypes.StorageType[x])
    lifetime = Property(dtype=dtypes.AllocationLifetime,
                        desc='Data allocation span',
                        choices=dtypes.AllocationLifetime,
                        default=dtypes.AllocationLifetime.Scope,
                        from_string=lambda x: dtypes.AllocationLifetime[x])
    location = DictProperty(
        key_type=str,
        value_type=symbolic.pystr_to_symbolic,
        desc='Full storage location identifier (e.g., rank, GPU ID)')
    debuginfo = DebugInfoProperty(allow_none=True)

    def __init__(self, dtype, shape, dist_shape, transient, storage, location,
                 lifetime, debuginfo):
        self.dtype = dtype
        self.shape = shape
        self.dist_shape = dist_shape
        self.transient = transient
        self.storage = storage
        self.location = location if location is not None else {}
        self.lifetime = lifetime
        self.debuginfo = debuginfo
        self._validate()

    def validate(self):
        """ Validate the correctness of this object.
            Raises an exception on error. """
        self._validate()

    # Validation of this class is in a separate function, so that this
    # class can call `_validate()` without calling the subclasses'
    # `validate` function.
    def _validate(self):
        if any(not isinstance(s, (int, symbolic.SymExpr, symbolic.symbol,
                                  symbolic.sympy.Basic)) for s in self.shape):
            raise TypeError('Shape must be a list or tuple of integer values '
                            'or symbols')
        return True

    def to_json(self):
        attrs = serialize.all_properties_to_json(self)

        retdict = {"type": type(self).__name__, "attributes": attrs}

        return retdict

    @property
    def toplevel(self):
        return self.lifetime is not dtypes.AllocationLifetime.Scope

    def copy(self):
        raise RuntimeError(
            'Data descriptors are unique and should not be copied')

    def is_equivalent(self, other):
        """ Check for equivalence (shape and type) of two data descriptors. """
        raise NotImplementedError

    def as_arg(self, with_types=True, for_call=False, name=None):
        """Returns a string for a C++ function signature (e.g., `int *A`). """
        raise NotImplementedError

    @property
    def free_symbols(self) -> Set[symbolic.SymbolicType]:
        """ Returns a set of undefined symbols in this data descriptor. """
        result = set()
        for s in self.shape:
            if isinstance(s, sp.Basic):
                result |= set(s.free_symbols)
        return result

    def __repr__(self):
        return 'Abstract Data Container, DO NOT USE'

    @property
    def veclen(self):
        return self.dtype.veclen if hasattr(self.dtype, "veclen") else 1

    
    @property
    def ctype(self):
        return self.dtype.ctype


@make_properties
class Scalar(Data):
    """ Data descriptor of a scalar value. """

    allow_conflicts = Property(dtype=bool, default=False)

    def __init__(self,
                 dtype,
                 transient=False,
                 storage=dtypes.StorageType.Default,
                 allow_conflicts=False,
                 location=None,
                 lifetime=dtypes.AllocationLifetime.Scope,
                 debuginfo=None):
        self.allow_conflicts = allow_conflicts
        shape = [1]
<<<<<<< HEAD
        dist_shape = []
        super(Scalar, self).__init__(dtype, shape, dist_shape, transient,
                                     storage, location, lifetime, debuginfo)
=======
        super(Scalar, self).__init__(dtype, shape, transient, storage, location,
                                     lifetime, debuginfo)
>>>>>>> d5dfa4f8

    @staticmethod
    def from_json(json_obj, context=None):
        if json_obj['type'] != "Scalar":
            raise TypeError("Invalid data type")

        # Create dummy object
        ret = Scalar(dtypes.int8)
        serialize.set_properties_from_json(ret, json_obj, context=context)

        # Check validity now
        ret.validate()
        return ret

    def __repr__(self):
        return 'Scalar (dtype=%s)' % self.dtype

    def clone(self):
        return Scalar(self.dtype, self.transient, self.storage,
                      self.allow_conflicts, self.location, self.lifetime,
                      self.debuginfo)

    @property
    def strides(self):
        return [1]

    @property
    def total_size(self):
        return 1

    @property
    def offset(self):
        return [0]

    def is_equivalent(self, other):
        if not isinstance(other, Scalar):
            return False
        if self.dtype != other.type:
            return False
        return True

    def as_arg(self, with_types=True, for_call=False, name=None):
        if not with_types or for_call:
            return name
        return self.dtype.as_arg(name)

    def sizes(self):
        return None

    def covers_range(self, rng):
        if len(rng) != 1:
            return False

        rng = rng[0]

        try:
            if (rng[1] - rng[0]) > rng[2]:
                return False
        except TypeError:  # cannot determine truth value of Relational
            pass
            #print('WARNING: Cannot evaluate relational expression %s, assuming true.' % ((rng[1] - rng[0]) > rng[2]),
            #      'If this expression is false, please refine symbol definitions in the program.')

        return True


def _prod(sequence):
    return functools.reduce(lambda a, b: a * b, sequence, 1)


@make_properties
class Array(Data):
    """ Array/constant descriptor (dimensions, type and other properties). """

    # Properties
    allow_conflicts = Property(
        dtype=bool,
        default=False,
        desc='If enabled, allows more than one '
        'memlet to write to the same memory location without conflict '
        'resolution.')

    strides = ShapeProperty(
        # element_type=symbolic.pystr_to_symbolic,
        desc='For each dimension, the number of elements to '
        'skip in order to obtain the next element in '
        'that dimension.')

    total_size = SymbolicProperty(
        default=1,
        desc='The total allocated size of the array. Can be used for'
        ' padding.')

    offset = ListProperty(element_type=symbolic.pystr_to_symbolic,
                          desc='Initial offset to translate all indices by.')

    may_alias = Property(dtype=bool,
                         default=False,
                         desc='This pointer may alias with other pointers in '
                         'the same function')

    alignment = Property(dtype=int,
                         default=0,
                         desc='Allocation alignment in bytes (0 uses '
                         'compiler-default)')

    def __init__(self,
                 dtype,
                 shape,
<<<<<<< HEAD
                 dist_shape=[],
                 materialize_func=None,
=======
>>>>>>> d5dfa4f8
                 transient=False,
                 allow_conflicts=False,
                 storage=dtypes.StorageType.Default,
                 location=None,
                 strides=None,
                 offset=None,
                 may_alias=False,
                 lifetime=dtypes.AllocationLifetime.Scope,
                 alignment=0,
                 debuginfo=None,
                 total_size=None):

        super(Array, self).__init__(dtype, shape, dist_shape, transient,
                                    storage, location, lifetime, debuginfo)

        if shape is None:
            raise IndexError('Shape must not be None')

        self.allow_conflicts = allow_conflicts
        self.may_alias = may_alias
        self.alignment = alignment

        if strides is not None:
            self.strides = cp.copy(strides)
        else:
            self.strides = [_prod(shape[i + 1:]) for i in range(len(shape))]

        self.total_size = total_size or _prod(shape)

        if offset is not None:
            self.offset = cp.copy(offset)
        else:
            self.offset = [0] * len(shape)

        self.validate()

    def __repr__(self):
        return 'Array (dtype=%s, shape=%s)' % (self.dtype, self.shape)

    def clone(self):
<<<<<<< HEAD
        return Array(self.dtype, self.shape, self.dist_shape,
                     self.materialize_func, self.transient,
=======
        return Array(self.dtype, self.shape, self.transient,
>>>>>>> d5dfa4f8
                     self.allow_conflicts, self.storage, self.location,
                     self.strides, self.offset, self.may_alias, self.lifetime,
                     self.alignment, self.debuginfo, self.total_size)

    def to_json(self):
        attrs = serialize.all_properties_to_json(self)

        # Take care of symbolic expressions
        attrs['strides'] = list(map(str, attrs['strides']))

        retdict = {"type": type(self).__name__, "attributes": attrs}

        return retdict

    @staticmethod
    def from_json(json_obj, context=None):
        if json_obj['type'] != "Array":
            raise TypeError("Invalid data type")

        # Create dummy object
        ret = Array(dtypes.int8, ())
        serialize.set_properties_from_json(ret, json_obj, context=context)
        # TODO: This needs to be reworked (i.e. integrated into the list property)
        ret.strides = list(map(symbolic.pystr_to_symbolic, ret.strides))

        # Check validity now
        ret.validate()
        return ret

    def validate(self):
        super(Array, self).validate()
        if len(self.strides) != len(self.shape):
            raise TypeError('Strides must be the same size as shape')

        if any(not isinstance(s, (int, symbolic.SymExpr, symbolic.symbol,
                                  symbolic.sympy.Basic)) for s in self.strides):
            raise TypeError('Strides must be a list or tuple of integer '
                            'values or symbols')

        if len(self.offset) != len(self.shape):
            raise TypeError('Offset must be the same size as shape')

    def covers_range(self, rng):
        if len(rng) != len(self.shape):
            return False

        for s, (rb, re, rs) in zip(self.shape, rng):
            # Shape has to be positive
            if isinstance(s, sp.Basic):
                olds = s
                if 'positive' in s.assumptions0:
                    s = sp.Symbol(str(s), **s.assumptions0)
                else:
                    s = sp.Symbol(str(s), positive=True, **s.assumptions0)
                if isinstance(rb, sp.Basic):
                    rb = rb.subs({olds: s})
                if isinstance(re, sp.Basic):
                    re = re.subs({olds: s})
                if isinstance(rs, sp.Basic):
                    rs = rs.subs({olds: s})

            try:
                if rb < 0:  # Negative offset
                    return False
            except TypeError:  # cannot determine truth value of Relational
                pass
                #print('WARNING: Cannot evaluate relational expression %s, assuming true.' % (rb > 0),
                #      'If this expression is false, please refine symbol definitions in the program.')
            try:
                if re > s:  # Beyond shape
                    return False
            except TypeError:  # cannot determine truth value of Relational
                pass
                #print('WARNING: Cannot evaluate relational expression %s, assuming true.' % (re < s),
                #      'If this expression is false, please refine symbol definitions in the program.')

        return True

    # Checks for equivalent shape and type
    def is_equivalent(self, other):
        if not isinstance(other, Array):
            return False

        # Test type
        if self.dtype != other.dtype:
            return False

        # Test dimensionality
        if len(self.shape) != len(other.shape):
            return False
        if len(self.dist_shape) != len(other.dist_shape):
            return False

        # Test shape
        for dim, otherdim in zip(self.shape, other.shape):
            # Any other case (constant vs. constant), check for equality
            if otherdim != dim:
                return False
        for dim, otherdim in zip(self.dist_shape, other.dist_shape):
            # Any other case (constant vs. constant), check for equality
            if otherdim != dim:
                return False
        return True

    def as_arg(self, with_types=True, for_call=False, name=None):
        arrname = name

        if not with_types or for_call:
            return arrname
        if self.may_alias:
            return str(self.dtype.ctype) + ' *' + arrname
        return str(self.dtype.ctype) + ' * __restrict__ ' + arrname

    def sizes(self):
        return [
            d.name if isinstance(d, symbolic.symbol) else str(d)
            for d in self.shape
        ]

    @property
    def free_symbols(self):
        result = super().free_symbols
        for s in self.strides:
            if isinstance(s, sp.Expr):
                result |= set(s.free_symbols)
        if isinstance(self.total_size, sp.Expr):
            result |= set(self.total_size.free_symbols)
        for o in self.offset:
            if isinstance(o, sp.Expr):
                result |= set(o.free_symbols)

        return result


@make_properties
class Stream(Data):
    """ Stream (or stream array) data descriptor. """

    # Properties
    offset = ListProperty(element_type=symbolic.pystr_to_symbolic)
    buffer_size = SymbolicProperty(desc="Size of internal buffer.", default=0)

    def __init__(self,
                 dtype,
                 buffer_size,
                 shape=None,
                 dist_shape=[],
                 transient=False,
                 storage=dtypes.StorageType.Default,
                 location=None,
                 offset=None,
                 lifetime=dtypes.AllocationLifetime.Scope,
                 debuginfo=None):

        if shape is None:
            shape = (1, )

        self.buffer_size = buffer_size

        if offset is not None:
            if len(offset) != len(shape):
                raise TypeError('Offset must be the same size as shape')
            self.offset = cp.copy(offset)
        else:
            self.offset = [0] * len(shape)

<<<<<<< HEAD
        super(Stream, self).__init__(dtype, shape, dist_shape, transient,
                                     storage, location, lifetime, debuginfo)
=======
        super(Stream, self).__init__(dtype, shape, transient, storage, location,
                                     lifetime, debuginfo)
>>>>>>> d5dfa4f8

    def to_json(self):
        attrs = serialize.all_properties_to_json(self)

        retdict = {"type": type(self).__name__, "attributes": attrs}

        return retdict

    @staticmethod
    def from_json(json_obj, context=None):
        if json_obj['type'] != "Stream":
            raise TypeError("Invalid data type")

        # Create dummy object
        ret = Stream(dtypes.int8, 1)
        serialize.set_properties_from_json(ret, json_obj, context=context)

        # Check validity now
        ret.validate()
        return ret

    def __repr__(self):
        return 'Stream (dtype=%s, shape=%s)' % (self.dtype, self.shape)

    @property
    def total_size(self):
        return _prod(self.shape)

    @property
    def strides(self):
        return [_prod(self.shape[i + 1:]) for i in range(len(self.shape))]

    def clone(self):
<<<<<<< HEAD
        return Stream(self.dtype, self.veclen, self.buffer_size, self.shape,
                      self.dist_shape, self.transient, self.storage,
                      self.location, self.offset, self.lifetime, self.debuginfo)
=======
        return Stream(self.dtype, self.buffer_size, self.shape, self.transient,
                      self.storage, self.location, self.offset, self.lifetime,
                      self.debuginfo)
>>>>>>> d5dfa4f8

    # Checks for equivalent shape and type
    def is_equivalent(self, other):
        if not isinstance(other, Stream):
            return False

        # Test type
        if self.dtype != other.dtype:
            return False

        # Test dimensionality
        if len(self.shape) != len(other.shape):
            return False
        if len(self.dist_shape) != len(other.dist_shape):
            return False

        # Test shape
        for dim, otherdim in zip(self.shape, other.shape):
            if dim != otherdim:
                return False
        for dim, otherdim in zip(self.dist_shape, other.dist_shape):
            if dim != otherdim:
                return False
        return True

    def as_arg(self, with_types=True, for_call=False, name=None):
        if not with_types or for_call: return name
        if self.storage in [
                dtypes.StorageType.GPU_Global, dtypes.StorageType.GPU_Shared
        ]:
            return 'dace::GPUStream<%s, %s> %s' % (str(
                self.dtype.ctype), 'true' if sp.log(
                    self.buffer_size, 2).is_Integer else 'false', name)

        return 'dace::Stream<%s> %s' % (str(self.dtype.ctype), name)

    def sizes(self):
        return [
            d.name if isinstance(d, symbolic.symbol) else str(d)
            for d in self.shape
        ]

    def size_string(self):
        return (" * ".join(
            [cppunparse.pyexpr2cpp(symbolic.symstr(s)) for s in self.shape]))

    def is_stream_array(self):
        return _prod(self.shape) != 1

    def covers_range(self, rng):
        if len(rng) != len(self.shape):
            return False

        for s, (rb, re, rs) in zip(self.shape, rng):
            # Shape has to be positive
            if isinstance(s, sp.Basic):
                olds = s
                if 'positive' in s.assumptions0:
                    s = sp.Symbol(str(s), **s.assumptions0)
                else:
                    s = sp.Symbol(str(s), positive=True, **s.assumptions0)
                if isinstance(rb, sp.Basic):
                    rb = rb.subs({olds: s})
                if isinstance(re, sp.Basic):
                    re = re.subs({olds: s})
                if isinstance(rs, sp.Basic):
                    rs = rs.subs({olds: s})

            try:
                if rb < 0:  # Negative offset
                    return False
            except TypeError:  # cannot determine truth value of Relational
                pass
                #print('WARNING: Cannot evaluate relational expression %s, assuming true.' % (rb > 0),
                #      'If this expression is false, please refine symbol definitions in the program.')
            try:
                if re > s:  # Beyond shape
                    return False
            except TypeError:  # cannot determine truth value of Relational
                pass
                #print('WARNING: Cannot evaluate relational expression %s, assuming true.' % (re < s),
                #      'If this expression is false, please refine symbol definitions in the program.')

        return True

    @property
    def free_symbols(self):
        result = super().free_symbols
        if isinstance(self.buffer_size, sp.Expr):
            result |= set(self.buffer_size.free_symbols)
        for o in self.offset:
            if isinstance(o, sp.Expr):
                result |= set(o.free_symbols)

        return result<|MERGE_RESOLUTION|>--- conflicted
+++ resolved
@@ -150,14 +150,9 @@
                  debuginfo=None):
         self.allow_conflicts = allow_conflicts
         shape = [1]
-<<<<<<< HEAD
         dist_shape = []
         super(Scalar, self).__init__(dtype, shape, dist_shape, transient,
                                      storage, location, lifetime, debuginfo)
-=======
-        super(Scalar, self).__init__(dtype, shape, transient, storage, location,
-                                     lifetime, debuginfo)
->>>>>>> d5dfa4f8
 
     @staticmethod
     def from_json(json_obj, context=None):
@@ -267,11 +262,7 @@
     def __init__(self,
                  dtype,
                  shape,
-<<<<<<< HEAD
                  dist_shape=[],
-                 materialize_func=None,
-=======
->>>>>>> d5dfa4f8
                  transient=False,
                  allow_conflicts=False,
                  storage=dtypes.StorageType.Default,
@@ -312,12 +303,7 @@
         return 'Array (dtype=%s, shape=%s)' % (self.dtype, self.shape)
 
     def clone(self):
-<<<<<<< HEAD
-        return Array(self.dtype, self.shape, self.dist_shape,
-                     self.materialize_func, self.transient,
-=======
-        return Array(self.dtype, self.shape, self.transient,
->>>>>>> d5dfa4f8
+        return Array(self.dtype, self.shape, self.dist_shape, self.transient,
                      self.allow_conflicts, self.storage, self.location,
                      self.strides, self.offset, self.may_alias, self.lifetime,
                      self.alignment, self.debuginfo, self.total_size)
@@ -484,13 +470,8 @@
         else:
             self.offset = [0] * len(shape)
 
-<<<<<<< HEAD
         super(Stream, self).__init__(dtype, shape, dist_shape, transient,
                                      storage, location, lifetime, debuginfo)
-=======
-        super(Stream, self).__init__(dtype, shape, transient, storage, location,
-                                     lifetime, debuginfo)
->>>>>>> d5dfa4f8
 
     def to_json(self):
         attrs = serialize.all_properties_to_json(self)
@@ -524,15 +505,9 @@
         return [_prod(self.shape[i + 1:]) for i in range(len(self.shape))]
 
     def clone(self):
-<<<<<<< HEAD
-        return Stream(self.dtype, self.veclen, self.buffer_size, self.shape,
+        return Stream(self.dtype, self.buffer_size, self.shape,
                       self.dist_shape, self.transient, self.storage,
                       self.location, self.offset, self.lifetime, self.debuginfo)
-=======
-        return Stream(self.dtype, self.buffer_size, self.shape, self.transient,
-                      self.storage, self.location, self.offset, self.lifetime,
-                      self.debuginfo)
->>>>>>> d5dfa4f8
 
     # Checks for equivalent shape and type
     def is_equivalent(self, other):
