""" This module contains classes that implement the map fusion transformation.
"""

from copy import deepcopy as dcpy
from dace import data, types, subsets, symbolic, graph
from dace.graph import nodes, nxutil
from dace.transformation import pattern_matching
import sympy
<<<<<<< HEAD
from dace.config import Config


=======
from typing import List, Dict
import ast


class ASTFindReplace(ast.NodeTransformer):
    def __init__(self, repldict: Dict[str, str]):
        self.repldict = repldict

    def visit_Name(self, node):
        if node.id in self.repldict:
            node.id = self.repldict[node.id]
        return node


def replace(subgraph, name: str, new_name: str):
    """ Finds and replaces all occurrences of a symbol or array in a subgraph.
        @param name: Name to find.
        @param new_name: Name to replace.
    """
    from dace import properties
    import sympy as sp

    symrepl = {
        symbolic.symbol(name): symbolic.symbol(new_name)
        if isinstance(new_name, str)
        else new_name
    }

    def replsym(symlist):
        if symlist is None:
            return None
        if isinstance(symlist, (symbolic.SymExpr, symbolic.symbol, sp.Basic)):
            return symlist.subs(symrepl)
        for i, dim in enumerate(symlist):
            try:
                symlist[i] = tuple(d.subs(symrepl) for d in dim)
            except TypeError:
                symlist[i] = dim.subs(symrepl)
        return symlist

        # Replace in node properties

    for node in subgraph.nodes():
        for propclass, propval in node.properties():
            pname = propclass.attr_name
            if isinstance(propclass, properties.SymbolicProperty):
                setattr(node, pname, propval.subs({name: new_name}))
            if isinstance(propclass, properties.DataProperty):
                if propval == name:
                    setattr(node, pname, new_name)
            if isinstance(propclass, properties.RangeProperty):
                setattr(node, pname, replsym(propval))
            if isinstance(propclass, properties.CodeProperty):
                for stmt in propval:
                    ASTFindReplace({name: new_name}).visit(stmt)

    # Replace in memlets
    for edge in subgraph.edges():
        if edge.data.data == name:
            edge.data.data = new_name
        edge.data.subset = replsym(edge.data.subset)
        edge.data.other_subset = replsym(edge.data.other_subset)

>>>>>>> 95faf579
def calc_set_union(set_a: subsets.Subset, set_b: subsets.Subset) -> subsets.Range:
    """ Computes the union of two Subset objects. """

    if isinstance(set_a, subsets.Indices) or isinstance(set_b, subsets.Indices):
        raise NotImplementedError("Set union with indices is not implemented.")
    if not (isinstance(set_a, subsets.Range) and isinstance(set_b, subsets.Range)):
        raise TypeError("Can only compute the union of ranges.")
    if len(set_a) != len(set_b):
        raise ValueError("Range dimensions do not match")
    union = []
    for range_a, range_b in zip(set_a, set_b):
        union.append(
            [
                sympy.Min(range_a[0], range_b[0]),
                sympy.Max(range_a[1], range_b[1]),
                sympy.Min(range_a[2], range_b[2]),
            ]
        )
    return subsets.Range(union)


class MapFusion(pattern_matching.Transformation):
    """ Implements the map fusion pattern.

        Map Fusion takes two maps that are connected in series and have the 
        same range, and fuses them to one map. The tasklets in the new map are
        connected in the same manner as they were before the fusion.
    """

    _first_map_entry = nodes.EntryNode()
    _second_map_entry = nodes.EntryNode()

    @staticmethod
    def annotates_memlets():
        return False

    @staticmethod
    def expressions():
        return [nxutil.node_path_graph(MapFusion._first_map_entry)]

    @staticmethod
    def find_permutation(first_map: nodes.Map, second_map: nodes.Map) -> List[int]:
        """ Find permutation between two map ranges.
            @param first_map: First map.
            @param second_map: Second map.
            @return: None if no such permutation exists, otherwise a list of
                     indices L such that L[x]'th parameter of second map has the same range as x'th
                     parameter of the first map.
            """
        result = []

        if len(first_map.range) != len(second_map.range):
            return None

        # Match map ranges with reduce ranges
        for i, tmap_rng in enumerate(first_map.range):
            found = False
            for j, rng in enumerate(second_map.range):
                if tmap_rng == rng and j not in result:
                    result.append(j)
                    found = True
                    break
            if not found:
                break

        # Ensure all map ranges matched
        if len(result) != len(first_map.range):
            return None

        return result

    @staticmethod
    def can_be_applied(graph, candidate, expr_index, sdfg, strict=False):
        first_map_entry = graph.nodes()[candidate[MapFusion._first_map_entry]]
        first_exit = graph.exit_nodes(first_map_entry)[0]
        if any([e.data.wcr is not None for e in graph.in_edges(first_exit)]):
            return False

        # Check whether there is a pattern map -> access -> map.
        intermediate_nodes = set()
        intermediate_data = set()
        for _, _, dst, _, _ in graph.out_edges(first_exit):
            if isinstance(dst, nodes.AccessNode):
                intermediate_nodes.add(dst)
                intermediate_data.add(dst.data)
            else:
                return False

        second_map_entry = None
        for node in intermediate_nodes:
            for _, _, dst, _, _ in graph.out_edges(node):
                if isinstance(dst, nodes.EntryNode):
                    second_map_entry = dst
                    break
        if second_map_entry is None:  # No second map
            return False

        # Check map ranges
        perm = MapFusion.find_permutation(first_map_entry.map, second_map_entry.map)
        if perm is None:
            return False

        # Create a dict that maps parameters of the first map to those of the second map.
        params_dict = {}
        for _index, _param in enumerate(first_map_entry.map.params):
            params_dict[_param] = second_map_entry.map.params[perm[_index]]

        out_memlets = [e.data for e in graph.in_edges(first_exit)]

        # Check that input set of second map is provided by the output set
        # of the first map, or other unrelated maps
        for _, _, _, _, second_memlet in graph.out_edges(second_map_entry):
            # Memlets that do not come from one of the intermediate arrays
            if second_memlet.data not in intermediate_data:
                continue
            provided = False
            for first_memlet in out_memlets:
                if first_memlet.data != second_memlet.data:
                    continue
                # If there is an equivalent subset, it is provided
                first_subset = first_memlet.subset
                expected_second_subset = []
                for _tup in first_memlet.subset:
                    new_tuple = []
                    if isinstance(_tup, symbolic.symbol):
                        new_tuple = symbolic.symbol(params_dict[str(_tup)])
                    else:
                        for _sym in _tup:
                            if isinstance(_sym, symbolic.symbol):
                                new_tuple.append(
                                    symbolic.symbol(params_dict[str(_sym)])
                                )
                            else:
                                new_tuple.append(_sym)
                        new_tuple = tuple(new_tuple)
                    expected_second_subset.append(new_tuple)
                if expected_second_subset == list(second_memlet.subset):
                    provided = True
                    break

            # If none of the output memlets of the first map provide the info,
            # fail.
            if provided is False:
                return False

        # Success
        candidate[MapFusion._second_map_entry] = graph.nodes().index(second_map_entry)

        return True

    @staticmethod
    def match_to_str(graph, candidate):
<<<<<<< HEAD
        first_map_entry = graph.nodes()[candidate[MapFusion._first_map_entry]]
        second_map_entry = graph.nodes()[candidate[MapFusion._second_map_entry]]

        return " -> ".join(
            entry.map.label + ": " + str(entry.map.params)
            for entry in [first_map_entry, second_map_entry]
=======
        first_entry = graph.nodes()[candidate[MapFusion._first_map_entry]]
        second_entry = graph.nodes()[candidate[MapFusion._second_map_entry]]

        return " -> ".join(
            entry.map.label + ": " + str(entry.map.params)
            for entry in [first_entry, second_entry]
>>>>>>> 95faf579
        )

    def apply(self, sdfg):
        graph = sdfg.nodes()[self.state_id]
<<<<<<< HEAD
        first_map_entry = graph.nodes()[self.subgraph[MapFusion._first_map_entry]]
        first_map_exit = graph.exit_nodes(first_map_entry)[0]
        second_map_entry = graph.nodes()[self.subgraph[MapFusion._second_map_entry]]
        second_exits = graph.exit_nodes(second_map_entry)
        first_map_params = [
            symbolic.pystr_to_symbolic(p) for p in first_map_entry.map.params
        ]
        second_map_params = [
            symbolic.pystr_to_symbolic(p) for p in second_map_entry.map.params
        ]

        # Fix exits
        for exit_node in second_exits:
            if isinstance(exit_node, nodes.MapExit):
                exit_node.map = first_map_entry.map

        # Substitute symbols in second map.
        for _parent, _, _child, _, memlet in graph.bfs_edges(
            second_map_entry, reverse=False
        ):
            for fp, sp in zip(first_map_params, second_map_params):
                for ind, r in enumerate(memlet.subset):
                    if isinstance(memlet.subset[ind], tuple):
                        begin = r[0].subs(sp, fp)
                        end = r[1].subs(sp, fp)
                        step = r[2].subs(sp, fp)
                        memlet.subset[ind] = (begin, end, step)
                    else:
                        memlet.subset[ind] = memlet.subset[ind].subs(sp, fp)

        transients = {}
        for _, _, dst, _, memlet in graph.out_edges(first_map_exit):
            if not memlet.data in transients:
                transients[memlet.data] = dst
        new_edges = []
        for src, src_conn, _, dst_conn, memlet in graph.in_edges(first_map_exit):
            new_memlet = dcpy(memlet)
            new_edges.append(
                (src, src_conn, transients[memlet.data], dst_conn, new_memlet)
            )
        for _, src_conn, dst, dst_conn, memlet in graph.out_edges(second_map_entry):
            new_memlet = dcpy(memlet)
            new_edges.append(
                (transients[memlet.data], src_conn, dst, dst_conn, new_memlet)
            )

        # Delete nodes/edges
        for edge in graph.in_edges(first_map_exit):
            graph.remove_edge(edge)
        for edge in graph.out_edges(second_map_entry):
            graph.remove_edge(edge)
        data_nodes = []
        for _, _, dst, _, _ in graph.out_edges(first_map_exit):
            data_nodes.append(dst)
        for data_node in data_nodes:
            for edge in graph.all_edges(data_node):
                graph.remove_edge(edge)
        graph.remove_node(first_map_exit)
        graph.remove_node(second_map_entry)
        if Config.get_bool("debugprint"):
            MapFusion._maps_transformed += 1

        # Add edges
        for edge in new_edges:
            graph.add_edge(*edge)

        # Reduce transient sizes
        for data_node in data_nodes:
            data_desc = data_node.desc(sdfg)
            if data_desc.transient:
                edges = graph.in_edges(data_node)
                subset = edges[0].data.subset
                for idx in range(1, len(edges)):
                    subset = calc_set_union(subset, edges[idx].data.subset)
                data_desc.shape = subset.bounding_box_size()
                data_desc.strides = list(subset.bounding_box_size())
                data_desc.offset = [0] * subset.dims()
=======
        first_entry = graph.nodes()[self.subgraph[MapFusion._first_map_entry]]
        first_exit = graph.exit_nodes(first_entry)[0]
        second_entry = graph.nodes()[self.subgraph[MapFusion._second_map_entry]]
        second_exit = graph.exit_nodes(second_entry)[0]

        intermediate_nodes = set()
        for _, _, dst, _, _ in graph.out_edges(first_exit):
            intermediate_nodes.add(dst)
            assert isinstance(dst, nodes.AccessNode)

        # Check if an access node refers to non transient memory, or transient
        # is used at another location (cannot erase)
        do_not_erase = set()
        for node in intermediate_nodes:
            if sdfg.arrays[node.data].transient is False:
                do_not_erase.add(node)
            else:
                # If array is used anywhere else in this state.
                num_occurrences = len(
                    [
                        n
                        for n in graph.nodes()
                        if isinstance(n, nodes.AccessNode) and n.data == node.data
                    ]
                )
                if num_occurrences > 1:
                    return False

                # TODO: NOT SURE
                for edge in graph.in_edges(node):
                    if edge.src != first_exit:
                        do_not_erase.add(node)
                        break
                else:
                    for edge in graph.out_edges(node):
                        if edge.dst != second_entry:
                            do_not_erase.add(node)
                            break

        # Find permutation between first and second scopes
        if first_entry.map.params != second_entry.map.params:
            perm = MapFusion.find_permutation(first_entry.map, second_entry.map)
            params_dict = {}
            for _index, _param in enumerate(first_entry.map.params):
                params_dict[_param] = second_entry.map.params[perm[_index]]

            # Hopefully replaces (in memlets and tasklet) the second scope map
            # indices with the permuted first map indices
            second_scope = graph.scope_subgraph(second_entry)
            for _firstp, _secondp in params_dict.items():
                replace(second_scope, _secondp, _firstp)

        ########Isolate First MapExit node###########
        for _edge in graph.in_edges(first_exit):
            __some_str = _edge.data.data
            _access_node = graph.find_node(__some_str)
            # all outputs of first_exit are in intermediate_nodes set, so all inputs to
            # first_exit should also be!
            assert _access_node in intermediate_nodes
            if _access_node not in do_not_erase:
                _new_dst = None
                _new_dst_conn = None
                # look at the second map entry out-edges to get the new destination
                for _e in graph.out_edges(second_entry):
                    if _e.data.data == _access_node.data:
                        _new_dst = _e.dst
                        _new_dst_conn = _e.dst_conn
                        break
                assert _new_dst is not None
                graph.add_edge(
                    _edge._src, _edge.src_conn, _new_dst, _new_dst_conn, dcpy(_edge.data)
                )
                graph.remove_edge(_edge)
                ####Isolate this node, but don't remove it because a memlet will need it#####
                for _in_e in graph.in_edges(_access_node):
                    graph.remove_edge(_in_e)
                for _out_e in graph.out_edges(_access_node):
                    graph.remove_edge(_out_e)
                graph.remove_node(_access_node)
            else:
                # _access_node will become an output of the second map exit
                for _out_e in graph.out_edges(first_exit):
                    if _out_e.data.data == _access_node.data:
                        graph.add_edge(
                            second_exit,
                            None,
                            _out_e._dst,
                            _out_e.dst_conn,
                            dcpy(_out_e.data),
                        )
                        graph.remove_edge(_out_e)
                        break
                else:
                    raise AssertionError(
                        "No out-edge was found that leads to {}".format(_access_node)
                    )
                graph.add_edge(
                    _edge._src, _edge.src_conn, second_exit, None, dcpy(_edge.data)
                )
                graph.remove_edge(_edge)
        graph.remove_node(first_exit)  # Take a leap of faith

        #############Isolate second_entry node################
        for _edge in graph.in_edges(second_entry):
            _access_node = graph.find_node(_edge.data.data)
            if _access_node in intermediate_nodes:
                # Already handled above, just remove this
                graph.remove_edge(_edge)
                continue
            else:
                # This is an external input to the second map which will now go through the first
                # map.
                graph.add_edge(
                    _edge._src, _edge.src_conn, first_entry, None, dcpy(_edge.data)
                )
                graph.remove_edge(_edge)
                for _out_e in graph.out_edges(second_entry):
                    if _out_e.data.data == _access_node.data:
                        graph.add_edge(
                            first_entry,
                            None,
                            _out_e._dst,
                            _out_e.dst_conn,
                            dcpy(_out_e.data),
                        )
                        graph.remove_edge(_out_e)
                        break
                else:
                    raise AssertionError(
                        "No out-edge was found that leads to {}".format(_access_node)
                    )

        assert len(graph.in_edges(second_entry)) == 0
        graph.remove_node(second_entry)

        # Fix scope exit
        second_exit.map = first_entry.map
>>>>>>> 95faf579

    @staticmethod
    def print_debuginfo():
        print(
            "Automatically fused {} maps using MapFusion transform.".format(
                MapFusion._maps_transformed
            )
        )


pattern_matching.Transformation.register_pattern(MapFusion)<|MERGE_RESOLUTION|>--- conflicted
+++ resolved
@@ -6,11 +6,6 @@
 from dace.graph import nodes, nxutil
 from dace.transformation import pattern_matching
 import sympy
-<<<<<<< HEAD
-from dace.config import Config
-
-
-=======
 from typing import List, Dict
 import ast
 
@@ -74,7 +69,6 @@
         edge.data.subset = replsym(edge.data.subset)
         edge.data.other_subset = replsym(edge.data.other_subset)
 
->>>>>>> 95faf579
 def calc_set_union(set_a: subsets.Subset, set_b: subsets.Subset) -> subsets.Range:
     """ Computes the union of two Subset objects. """
 
@@ -227,104 +221,16 @@
 
     @staticmethod
     def match_to_str(graph, candidate):
-<<<<<<< HEAD
-        first_map_entry = graph.nodes()[candidate[MapFusion._first_map_entry]]
-        second_map_entry = graph.nodes()[candidate[MapFusion._second_map_entry]]
-
-        return " -> ".join(
-            entry.map.label + ": " + str(entry.map.params)
-            for entry in [first_map_entry, second_map_entry]
-=======
         first_entry = graph.nodes()[candidate[MapFusion._first_map_entry]]
         second_entry = graph.nodes()[candidate[MapFusion._second_map_entry]]
 
         return " -> ".join(
             entry.map.label + ": " + str(entry.map.params)
             for entry in [first_entry, second_entry]
->>>>>>> 95faf579
         )
 
     def apply(self, sdfg):
         graph = sdfg.nodes()[self.state_id]
-<<<<<<< HEAD
-        first_map_entry = graph.nodes()[self.subgraph[MapFusion._first_map_entry]]
-        first_map_exit = graph.exit_nodes(first_map_entry)[0]
-        second_map_entry = graph.nodes()[self.subgraph[MapFusion._second_map_entry]]
-        second_exits = graph.exit_nodes(second_map_entry)
-        first_map_params = [
-            symbolic.pystr_to_symbolic(p) for p in first_map_entry.map.params
-        ]
-        second_map_params = [
-            symbolic.pystr_to_symbolic(p) for p in second_map_entry.map.params
-        ]
-
-        # Fix exits
-        for exit_node in second_exits:
-            if isinstance(exit_node, nodes.MapExit):
-                exit_node.map = first_map_entry.map
-
-        # Substitute symbols in second map.
-        for _parent, _, _child, _, memlet in graph.bfs_edges(
-            second_map_entry, reverse=False
-        ):
-            for fp, sp in zip(first_map_params, second_map_params):
-                for ind, r in enumerate(memlet.subset):
-                    if isinstance(memlet.subset[ind], tuple):
-                        begin = r[0].subs(sp, fp)
-                        end = r[1].subs(sp, fp)
-                        step = r[2].subs(sp, fp)
-                        memlet.subset[ind] = (begin, end, step)
-                    else:
-                        memlet.subset[ind] = memlet.subset[ind].subs(sp, fp)
-
-        transients = {}
-        for _, _, dst, _, memlet in graph.out_edges(first_map_exit):
-            if not memlet.data in transients:
-                transients[memlet.data] = dst
-        new_edges = []
-        for src, src_conn, _, dst_conn, memlet in graph.in_edges(first_map_exit):
-            new_memlet = dcpy(memlet)
-            new_edges.append(
-                (src, src_conn, transients[memlet.data], dst_conn, new_memlet)
-            )
-        for _, src_conn, dst, dst_conn, memlet in graph.out_edges(second_map_entry):
-            new_memlet = dcpy(memlet)
-            new_edges.append(
-                (transients[memlet.data], src_conn, dst, dst_conn, new_memlet)
-            )
-
-        # Delete nodes/edges
-        for edge in graph.in_edges(first_map_exit):
-            graph.remove_edge(edge)
-        for edge in graph.out_edges(second_map_entry):
-            graph.remove_edge(edge)
-        data_nodes = []
-        for _, _, dst, _, _ in graph.out_edges(first_map_exit):
-            data_nodes.append(dst)
-        for data_node in data_nodes:
-            for edge in graph.all_edges(data_node):
-                graph.remove_edge(edge)
-        graph.remove_node(first_map_exit)
-        graph.remove_node(second_map_entry)
-        if Config.get_bool("debugprint"):
-            MapFusion._maps_transformed += 1
-
-        # Add edges
-        for edge in new_edges:
-            graph.add_edge(*edge)
-
-        # Reduce transient sizes
-        for data_node in data_nodes:
-            data_desc = data_node.desc(sdfg)
-            if data_desc.transient:
-                edges = graph.in_edges(data_node)
-                subset = edges[0].data.subset
-                for idx in range(1, len(edges)):
-                    subset = calc_set_union(subset, edges[idx].data.subset)
-                data_desc.shape = subset.bounding_box_size()
-                data_desc.strides = list(subset.bounding_box_size())
-                data_desc.offset = [0] * subset.dims()
-=======
         first_entry = graph.nodes()[self.subgraph[MapFusion._first_map_entry]]
         first_exit = graph.exit_nodes(first_entry)[0]
         second_entry = graph.nodes()[self.subgraph[MapFusion._second_map_entry]]
@@ -462,15 +368,6 @@
 
         # Fix scope exit
         second_exit.map = first_entry.map
->>>>>>> 95faf579
-
-    @staticmethod
-    def print_debuginfo():
-        print(
-            "Automatically fused {} maps using MapFusion transform.".format(
-                MapFusion._maps_transformed
-            )
-        )
 
 
 pattern_matching.Transformation.register_pattern(MapFusion)