--- conflicted
+++ resolved
@@ -398,18 +398,12 @@
 
         let far_label = this.far_label();
         drawAdaptiveText(ctx, renderer, far_label,
-<<<<<<< HEAD
                          this.close_label(renderer), this.x, texty, 
                          this.width, height, 
                          SCOPE_LOD);
 
         if (this.data.graph)
             draw_subgraph_scope(renderer, ctx, this.data.graph, mousepos, this.id);
-=======
-            this.close_label(renderer), this.x, this.y,
-            this.width, this.height,
-            SCOPE_LOD);
->>>>>>> cade5f89
     }
 
     far_label() {
@@ -914,13 +908,9 @@
     ctx.restore();
 }
 
-<<<<<<< HEAD
 function drawTrapezoid(ctx, topleft, node, inverted=false, height=null) {
     if (height === null)
         height = node.height;
-=======
-function drawTrapezoid(ctx, topleft, node, inverted = false) {
->>>>>>> cade5f89
     ctx.beginPath();
     if (inverted) {
         ctx.moveTo(topleft.x, topleft.y);
